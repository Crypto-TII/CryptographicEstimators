--- conflicted
+++ resolved
@@ -1,8 +1,4 @@
 {
-<<<<<<< HEAD
-=======
-
->>>>>>> bfbb854f
   "estimators": [
     {
       "estimator_id": "SDEstimator",
@@ -343,127 +339,6 @@
           "default_value": "Constant",
           "tooltip": "Function that takes as input the memory bit complexity and outputs the associate algorithmic cost. Example, logarithmic memory access, input M, output M+log2M.",
           "options": ["Constant", "Logaritmic", "Square root", "Cube root"]
-<<<<<<< HEAD
-=======
-        }
-      ]
-    },
-    {
-      "estimator_id": "DummyEstimator",
-      "algorithm_id": "DummyAlgorithm",
-      "display_label": "Dummy",
-      "landing_page_content": "# User can write here Markdown \n and TeX content.",
-      "problem_parameters": [
-        {
-          "id": "Parameter1",
-          "type": "number",
-          "display_label": "Parameter 1",
-          "placeholder": "Insert parameter",
-          "tooltip": "This is the first problem parameter",
-          "validate_fields_ids": ["Parameter2"]
-        },
-        {
-          "id": "Parameter2",
-          "type": "number",
-          "display_label": "Parameter 2",
-          "placeholder": "Insert parameter",
-          "tooltip": "This is the first problem parameter",
-          "dependencies": [
-            {
-              "id": "Parameter1",
-              "action": "validateLessThan"
-            }
-          ]
-        }
-      ],
-      "estimator_parameters": [
-        {
-          "id": "bit_complexities",
-          "type": "switch",
-          "display_label": "Bit complexities",
-          "default_value": true,
-          "tooltip": "Show complexities as count of bit operations. If false, show number of elementary operations"
-        },
-        {
-          "id": "included_algorithms",
-          "type": "multiple_selector",
-          "direction": "column",
-          "display_label": "Included algorithms",
-          "tooltip": "Algorithms to include for optimization",
-          "default_value": [],
-          "excluded_algorithms": [],
-          "options": [],
-          "dependencies": []
-        }
-      ],
-      "optional_parameters": [
-        {
-          "id": "memory_bound",
-          "type": "number",
-          "direction": "column",
-          "display_label": "Memory limit",
-          "default_value": null,
-          "placeholder": "Insert value",
-          "caption": "Leave empty if no limit is desired",
-          "tooltip": "Log2 of the maximum number of bits of memory available"
-        },
-        {
-          "id": "precision",
-          "type": "number",
-          "direction": "column",
-          "display_label": "Decimal precision",
-          "default_value": 0,
-          "placeholder": "Insert value",
-          "tooltip": "Number of decimal digits to display"
-        },
-        {
-          "id": "include_tildeo",
-          "type": "switch",
-          "display_label": "Tilde-O complexity",
-          "default_value": false,
-          "tooltip": "Include complexity estimates that disregard polynomial factors",
-          "dependencies": []
-        },
-        {
-          "id": "nsolutions",
-          "type": "number",
-          "direction": "column",
-          "display_label": "Number of solutions",
-          "placeholder": "Insert value",
-          "tooltip": "Log2 of number of existing solutions of which one has to be found"
-        },
-        {
-          "id": "include_quantum",
-          "type": "switch",
-          "display_label": "Quantum complexity",
-          "default_value": false,
-          "tooltip": "Include quantum complexity for chosen algorithms, if implemented",
-          "dependencies": [
-            {
-              "id": "quantum_maxdepth",
-              "parent_value": true,
-              "action": "show"
-            }
-          ]
-        },
-        {
-          "id": "quantum_maxdepth",
-          "type": "number",
-          "direction": "column",
-          "display_label": "Maximum depth",
-          "default_value": 96.0,
-          "placeholder": "Insert value",
-          "tooltip": "Maximum allowed depth of the quantum circuit"
-        },
-        {
-          "id": "memory_access",
-          "type": "selector",
-          "direction": "column",
-          "display_label": "Memory access cost",
-          "default_value": "Constant",
-          "tooltip": "Function that takes as input the memory bit complexity and outputs the associate algorithmic cost. Example, logarithmic memory access, input M, output M+log2M.",
-          "options": ["Constant", "Logaritmic", "Square root", "Cube root"]
->>>>>>> bfbb854f
         }
       ]
     },
