--- conflicted
+++ resolved
@@ -87,11 +87,6 @@
 		sage -t --long --timeout 3600 --force-lib \
 		cryptographic_estimators/DummyEstimator/ \
 		cryptographic_estimators/LEEstimator/ \
-<<<<<<< HEAD
-=======
-		cryptographic_estimators/MAYOEstimator/ \
-		cryptographic_estimators/MREstimator/ \
->>>>>>> 3c815eed
 		cryptographic_estimators/PEEstimator/ \
 		cryptographic_estimators/PKEstimator/ \
 		cryptographic_estimators/UOVEstimator/ \
@@ -121,11 +116,6 @@
 		sage -t --timeout 3600 --force-lib \
 		cryptographic_estimators/DummyEstimator/ \
 		cryptographic_estimators/LEEstimator/ \
-<<<<<<< HEAD
-=======
-		cryptographic_estimators/MAYOEstimator/ \
-		cryptographic_estimators/MREstimator/ \
->>>>>>> 3c815eed
 		cryptographic_estimators/PEEstimator/ \
 		cryptographic_estimators/PKEstimator/ \
 		cryptographic_estimators/UOVEstimator/ \
@@ -159,12 +149,7 @@
 		cryptographic_estimators/RegSDEstimator/ \
 		cryptographic_estimators/MAYOEstimator/ \
 		# cryptographic_estimators/DummyEstimator/ \
-		# cryptographic_estimators/LEEstimator/ \
-<<<<<<< HEAD
-=======
-		# cryptographic_estimators/MAYOEstimator/ \
-		# cryptographic_estimators/MREstimator/ \
->>>>>>> 3c815eed
+		# cryptographic_estimators/LEEstimator/ 
 		# cryptographic_estimators/PEEstimator/ \
 		# cryptographic_estimators/PKEstimator/ \
 		# cryptographic_estimators/UOVEstimator/ \
@@ -181,7 +166,6 @@
 	@make stop-container-and-remove container_name=${CONTAINER_NAME}
 	@echo "Running short doctests..."
 	@docker run --name ${CONTAINER_NAME} --rm -it ${IMAGE_NAME} sh -c "\
-<<<<<<< HEAD
 		pytest --skip-long-doctests  --doctest-modules -n auto -vv -s \
 		cryptographic_estimators/SDEstimator/ \
 		cryptographic_estimators/MQEstimator/ \
@@ -201,9 +185,6 @@
 		# cryptographic_estimators/estimation_renderer.py \
 		# cryptographic_estimators/helper.py \
 		"
-=======
-		pytest --skip-long-doctests  --doctest-modules -n auto -vv cryptographic_estimators/"
->>>>>>> 3c815eed
 
 docker-kat-tests: CONTAINER_NAME := "pytest-container"
 docker-kat-tests: docker-build
