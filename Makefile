# Docker variables
IMAGE_NAME = estimators-lib:latest
DOCUMENTATION_PATH = $(shell pwd)
SAGE = sage
PACKAGE = cryptographic_estimators
UNAME := $(shell uname -m)

tools:
	@sage -python -m pip install setuptools==63.0 wheel==0.38.4 sphinx==5.3.0 furo prettytable scipy pytest pytest-xdist python-flint 

lib:
	@python3 setup.py install && sage -python -m pip install .

install:
	@make tools && make lib

testfast:
	@sage setup.py testfast

testall: install
	@sage setup.py testall

clean-docs:
	@rm -rf docs/build docs/source docs/make.bat docs/Makefile

create-sphinx-config:
	@sphinx-quickstart -q --sep -p TII-Estimators -a TII -l en --ext-autodoc docs

create-rst-files:
	@python3 scripts/create_documentation.py

create-html-docs:
	@sphinx-build -b html docs/source/ docs/build/html

doc:
	@make clean-docs && make create-sphinx-config && make create-rst-files && make create-html-docs

add-copyright:
	@python3 scripts/create_copyright.py

add-estimator:
	@python3 scripts/create_new_estimator.py && make add-copyright

append-new-estimator:
	@python3 scripts/append_estimator_to_input_dictionary.py

### Docker commands

generate-documentation:
	@docker exec container-for-docs make doc

mount-volume-and-run: 
	@docker run --name container-for-docs --mount type=bind,source=${DOCUMENTATION_PATH}/docs,target=/home/cryptographic_estimators/docs -d -it ${IMAGE_NAME} sh

docker-build-x86:
	@docker build -t ${IMAGE_NAME} .

docker-build-m1:
	@docker buildx build -t ${IMAGE_NAME} --platform linux/x86_64 .

docker-build:
ifeq ($(UNAME), arm64)
	@make docker-build-m1
else
	@make docker-build-x86
endif 

docker-run: docker-build
	@docker run -it --rm ${IMAGE_NAME}

stop-container-and-remove:
	@echo "Cleaning any previous container...."
	@docker stop $(container_name) || true
	@docker rm $(container_name) || true

docker-doc: docker-build
	@make mount-volume-and-run && make generate-documentation && make stop-container-and-remove container_name="container-for-docs"

docker-test: CONTAINER_NAME := "sage-doctests-container"
docker-test: docker-build
	@make stop-container-and-remove container_name=${CONTAINER_NAME} \
		|| true
	@echo "Running Sage doctests..."
	@docker run --name ${CONTAINER_NAME} --rm -it ${IMAGE_NAME} sh -c "\
		sage -t --long --timeout 3600 --force-lib \
		cryptographic_estimators/DummyEstimator/ \
		cryptographic_estimators/LEEstimator/ \
		cryptographic_estimators/MAYOEstimator/ \
		cryptographic_estimators/MQEstimator/ \
		cryptographic_estimators/MREstimator/ \
		cryptographic_estimators/PEEstimator/ \
		cryptographic_estimators/PKEstimator/ \
		cryptographic_estimators/RegSDEstimator/ \
		cryptographic_estimators/UOVEstimator/ \
		cryptographic_estimators/base_algorithm.py \
		cryptographic_estimators/base_constants.py \
		cryptographic_estimators/base_estimator.py \
		cryptographic_estimators/base_problem.py \
		cryptographic_estimators/estimation_renderer.py \
		cryptographic_estimators/helper.py \
		# cryptographic_estimators/SDEstimator/ \
<<<<<<< HEAD
=======
		# cryptographic_estimators/SDFqEstimator/ \
>>>>>>> 7fca5bff
		" \
		&& echo "All tests passed." \
		|| echo "Some test have failed, please see previous lines."


docker-testfast: CONTAINER_NAME := "sage-doctests-container"
docker-testfast: docker-build
	@make stop-container-and-remove container_name=${CONTAINER_NAME} \
		|| true
	@echo "Running short Sage doctests..."
	@docker run --name ${CONTAINER_NAME} --rm -it ${IMAGE_NAME} sh -c "\
		sage -t --timeout 3600 --force-lib \
		cryptographic_estimators/DummyEstimator/ \
		cryptographic_estimators/LEEstimator/ \
		cryptographic_estimators/MAYOEstimator/ \
		cryptographic_estimators/MQEstimator/ \
		cryptographic_estimators/MREstimator/ \
		cryptographic_estimators/PEEstimator/ \
		cryptographic_estimators/PKEstimator/ \
		cryptographic_estimators/RegSDEstimator/ \
		cryptographic_estimators/UOVEstimator/ \
		cryptographic_estimators/base_algorithm.py \
		cryptographic_estimators/base_constants.py \
		cryptographic_estimators/base_estimator.py \
		cryptographic_estimators/base_problem.py \
		cryptographic_estimators/estimation_renderer.py \
		cryptographic_estimators/helper.py \
		# cryptographic_estimators/SDEstimator/ \
<<<<<<< HEAD
=======
		# cryptographic_estimators/SDFqEstimator/ \
>>>>>>> 7fca5bff
		" \
		&& echo "All tests passed." \
		|| echo "Some test have failed, please see previous lines."

docker-pytest-doctests: CONTAINER_NAME := "pytest-container"
docker-pytest-doctests: docker-build
	@make stop-container-and-remove container_name=${CONTAINER_NAME} \
		|| true
	@echo "Running doctests..."
	@docker run --name ${CONTAINER_NAME} --rm ${IMAGE_NAME} sh -c "\
		pytest --doctest-modules -n auto -vv \
		cryptographic_estimators/SDEstimator/ \
		cryptographic_estimators/SDFqEstimator/ \
		# cryptographic_estimators/DummyEstimator/ \
		# cryptographic_estimators/LEEstimator/ \
		# cryptographic_estimators/MAYOEstimator/ \
		# cryptographic_estimators/MQEstimator/ \
		# cryptographic_estimators/MREstimator/ \
		# cryptographic_estimators/PEEstimator/ \
		# cryptographic_estimators/PKEstimator/ \
		# cryptographic_estimators/RegSDEstimator/ \
		# cryptographic_estimators/UOVEstimator/ \
		# cryptographic_estimators/base_algorithm.py \
		# cryptographic_estimators/base_constants.py \
		# cryptographic_estimators/base_estimator.py \
		# cryptographic_estimators/base_problem.py \
		# cryptographic_estimators/estimation_renderer.py \
		# cryptographic_estimators/helper.py \
		"

docker-pytest-doctests-fast: CONTAINER_NAME := "pytest-container"
docker-pytest-doctests-fast: docker-build
	@make stop-container-and-remove container_name=${CONTAINER_NAME}
	@echo "Running short doctests..."
	@docker run --name ${CONTAINER_NAME} --rm -it ${IMAGE_NAME} sh -c "\
		pytest --skip-long-doctests --doctest-modules -n auto -vv \
		cryptographic_estimators/
		"

docker-pytest-kat: CONTAINER_NAME := "pytest-container"
docker-pytest-kat: docker-build
	@make stop-container-and-remove container_name=${CONTAINER_NAME}
	@echo "Running KAT..."
	@docker run --name ${CONTAINER_NAME} --rm ${IMAGE_NAME} sh -c "\
		pytest --doctest-modules -n auto -vv \
		tests/test_kat.py \
		tests/test_sd.py \
		"

docker-pytest: CONTAINER_NAME := "pytest-container"
docker-pytest: docker-pytest-kat docker-pytest-doctests

docker-pytest-cov:
	pytest -v --cov-report xml:coverage.xml --cov=${PACKAGE} tests/

docker-generate-kat:
	@docker run --name kat-container -v ./tests:/home/cryptographic_estimators/tests --rm ${IMAGE_NAME} sh -c \
		"sage tests/external_estimators/generate_kat.py"
	@make docker-build<|MERGE_RESOLUTION|>--- conflicted
+++ resolved
@@ -99,10 +99,7 @@
 		cryptographic_estimators/estimation_renderer.py \
 		cryptographic_estimators/helper.py \
 		# cryptographic_estimators/SDEstimator/ \
-<<<<<<< HEAD
-=======
 		# cryptographic_estimators/SDFqEstimator/ \
->>>>>>> 7fca5bff
 		" \
 		&& echo "All tests passed." \
 		|| echo "Some test have failed, please see previous lines."
@@ -131,10 +128,7 @@
 		cryptographic_estimators/estimation_renderer.py \
 		cryptographic_estimators/helper.py \
 		# cryptographic_estimators/SDEstimator/ \
-<<<<<<< HEAD
-=======
 		# cryptographic_estimators/SDFqEstimator/ \
->>>>>>> 7fca5bff
 		" \
 		&& echo "All tests passed." \
 		|| echo "Some test have failed, please see previous lines."
