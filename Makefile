--- conflicted
+++ resolved
@@ -145,16 +145,6 @@
 		|| true
 	@echo "Creating container..."
 	@docker run --name pytest-estimators -d -it ${image_name} sh \
-<<<<<<< HEAD
-		&& docker exec pytest-estimators sh -c "sage --python3 -m pytest -n auto -vv \
-		--cov-report xml:coverage.xml --cov=${PACKAGE} \
-		&& ${SAGE} tests/references/LEEstimator/test_le_beullens.sage \
-		&& ${SAGE} tests/references/LEEstimator/test_le_bbps.sage \
-		&& ${SAGE} tests/references/PEEstimator/test_pe.sage \
-		&& ${SAGE} tests/references/PKEstimator/test_pk.sage" \
-		&& echo "All tests passed." \
-		|| echo "Some test have failed, please see previous lines."
-=======
 		&& docker exec pytest-estimators sh -c " \
 		pytest --doctest-modules -n auto -vv \
 		cryptographic_estimators/SDEstimator/ \
@@ -176,17 +166,15 @@
 		# cryptographic_estimators/helper.py \
 		# tests/ \
 		" \
->>>>>>> 68d1aecc
 	@echo "Cleaning container..."
 	@make stop-container-and-remove container_name="pytest-estimators"
 
 
-<<<<<<< HEAD
 docker-generate-kat:
 	@docker run --name gen-tests-references -v ./tests:/home/cryptographic_estimators/tests --rm ${image_name} sh -c \
 		"sage tests/external_estimators/generate_kat.py"
 	@make docker-build
-=======
+
 # docker-pytest:
 # 	@echo "Removing previous container...."
 # 	@make stop-container-and-remove container_name="pytest-estimators" \
@@ -204,7 +192,6 @@
 # 		|| echo "Some test have failed, please see previous lines."
 # 	@echo "Cleaning container..."
 # 	@make stop-container-and-remove container_name="pytest-estimators"
->>>>>>> 68d1aecc
 
 docker-pytest-cov:
 	pytest -v --cov-report xml:coverage.xml --cov=${PACKAGE} tests/