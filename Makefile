# Docker variables
IMAGE_NAME = estimators-lib:latest
DOCUMENTATION_PATH = $(shell pwd)
SAGE = sage
PACKAGE = cryptographic_estimators
UNAME := $(shell uname -m)

tools:
	@sage -python -m pip install setuptools==63.0 wheel==0.38.4 sphinx==5.3.0 furo prettytable scipy pytest pytest-xdist python-flint 

lib:
	@python3 setup.py install && sage -python -m pip install .

install:
	@make tools && make lib

testfast:
	@sage setup.py testfast

testall: install
	@sage setup.py testall

clean-docs:
	@rm -rf docs/build docs/source docs/make.bat docs/Makefile

create-sphinx-config:
	@sphinx-quickstart -q --sep -p TII-Estimators -a TII -l en --ext-autodoc docs

create-rst-files:
	@python3 scripts/create_documentation.py

create-html-docs:
	@sphinx-build -b html docs/source/ docs/build/html

doc:
	@make clean-docs && make create-sphinx-config && make create-rst-files && make create-html-docs

add-copyright:
	@python3 scripts/create_copyright.py

add-estimator:
	@python3 scripts/create_new_estimator.py && make add-copyright

append-new-estimator:
	@python3 scripts/append_estimator_to_input_dictionary.py

### Docker commands

generate-documentation:
	@docker exec container-for-docs make doc

mount-volume-and-run: 
	@docker run --name container-for-docs --mount type=bind,source=${DOCUMENTATION_PATH}/docs,target=/home/cryptographic_estimators/docs -d -it ${IMAGE_NAME} sh

docker-build-x86:
	@docker build -t ${IMAGE_NAME} .

docker-build-m1:
	@docker buildx build -t ${IMAGE_NAME} --platform linux/x86_64 .

docker-build:
ifeq ($(UNAME), arm64)
	@make docker-build-m1
else
	@make docker-build-x86
endif 

docker-run: docker-build
	@docker run -it --rm ${IMAGE_NAME}

stop-container-and-remove:
	@echo "Cleaning any previous container...."
	@docker stop $(container_name) || true
	@docker rm $(container_name) || true

docker-doc: docker-build
	@make stop-container-and-remove container_name="container-for-docs" \
		|| true
	@make mount-volume-and-run && make generate-documentation && make stop-container-and-remove container_name="container-for-docs"

docker-test: CONTAINER_NAME := "sage-doctests-container"
docker-test: docker-build
	@make stop-container-and-remove container_name=${CONTAINER_NAME} \
		|| true
	@echo "Running Sage doctests..."
	@docker run --name ${CONTAINER_NAME} --rm -it ${IMAGE_NAME} sh -c "\
<<<<<<< HEAD
		sage -t --long --timeout 3600 --force-lib \
		cryptographic_estimators/DummyEstimator/ \
		cryptographic_estimators/LEEstimator/ \
		cryptographic_estimators/MAYOEstimator/ \
		cryptographic_estimators/MREstimator/ \
		cryptographic_estimators/PEEstimator/ \
		cryptographic_estimators/PKEstimator/ \
		cryptographic_estimators/UOVEstimator/ \
		# cryptographic_estimators/base_algorithm.py \
		# cryptographic_estimators/base_constants.py \
		# cryptographic_estimators/base_estimator.py \
		# cryptographic_estimators/base_problem.py \
		# cryptographic_estimators/estimation_renderer.py \
		# cryptographic_estimators/helper.py \
		# cryptographic_estimators/SDEstimator/ \
		# cryptographic_estimators/MQEstimator/ \
		# cryptographic_estimators/SDFqEstimator/ \
		# cryptographic_estimators/RegSDEstimator/ \
		" \
		&& echo "All tests passed." \
		|| echo "Some test have failed, please see previous lines."
=======
          sage -t --long --timeout 3600 --force-lib \
          cryptographic_estimators/base_algorithm.py \
          cryptographic_estimators/base_constants.py \
          cryptographic_estimators/base_estimator.py \
          cryptographic_estimators/base_problem.py \
          cryptographic_estimators/estimation_renderer.py \
          cryptographic_estimators/helper.py \
          # cryptographic_estimators/DummyEstimator/ \
          # cryptographic_estimators/SDEstimator/ \
          # cryptographic_estimators/MQEstimator/ \
          # cryptographic_estimators/SDFqEstimator/ \
          # cryptographic_estimators/MREstimator/ \
          # cryptographic_estimators/RegSDEstimator/ \
          # cryptographic_estimators/LEEstimator/ \
          # cryptographic_estimators/PKEstimator/ \
          # cryptographic_estimators/PEEstimator/ \
          # cryptographic_estimators/MAYOEstimator/ \
          # cryptographic_estimators/BIKEEstimator/ \
          # cryptographic_estimators/UOVEstimator/ \
          " \
          && echo "All tests passed." \
          || echo "Some test have failed, please see previous lines."

>>>>>>> 4e73949c


docker-testfast: CONTAINER_NAME := "sage-doctests-container"
docker-testfast: docker-build
	@make stop-container-and-remove container_name=${CONTAINER_NAME} \
		|| true
	@echo "Running short Sage doctests..."
	@docker run --name ${CONTAINER_NAME} --rm -it ${IMAGE_NAME} sh -c "\
<<<<<<< HEAD
		sage -t --timeout 3600 --force-lib \
		cryptographic_estimators/DummyEstimator/ \
		cryptographic_estimators/LEEstimator/ \
		cryptographic_estimators/MAYOEstimator/ \
		cryptographic_estimators/MREstimator/ \
		cryptographic_estimators/PEEstimator/ \
		cryptographic_estimators/PKEstimator/ \
		cryptographic_estimators/UOVEstimator/ \
		# cryptographic_estimators/base_algorithm.py \
		# cryptographic_estimators/base_constants.py \
		# cryptographic_estimators/base_estimator.py \
		# cryptographic_estimators/base_problem.py \
		# cryptographic_estimators/estimation_renderer.py \
		# cryptographic_estimators/helper.py \
		# cryptographic_estimators/SDEstimator/ \
		# cryptographic_estimators/MQEstimator/ \
		# cryptographic_estimators/SDFqEstimator/ \
		# cryptographic_estimators/RegSDEstimator/ \
		" \
		&& echo "All tests passed." \
		|| echo "Some test have failed, please see previous lines."
=======
          sage -t --timeout 3600 --force-lib \
          cryptographic_estimators/base_algorithm.py \
          cryptographic_estimators/base_constants.py \
          cryptographic_estimators/base_estimator.py \
          cryptographic_estimators/base_problem.py \
          cryptographic_estimators/estimation_renderer.py \
          cryptographic_estimators/helper.py \
          # cryptographic_estimators/DummyEstimator/ \
          # cryptographic_estimators/SDEstimator/ \
          # cryptographic_estimators/MQEstimator/ \
          # cryptographic_estimators/SDFqEstimator/ \
          # cryptographic_estimators/MREstimator/ \
          # cryptographic_estimators/RegSDEstimator/ \
          # cryptographic_estimators/LEEstimator/ \
          # cryptographic_estimators/PKEstimator/ \
          # cryptographic_estimators/PEEstimator/ \
          # cryptographic_estimators/MAYOEstimator/ \
          # cryptographic_estimators/BIKEEstimator/ \
          # cryptographic_estimators/UOVEstimator/ \
          " \
          && echo "All tests passed." \
          || echo "Some test have failed, please see previous lines."
>>>>>>> 4e73949c

docker-doctests: CONTAINER_NAME := "pytest-container"
docker-doctests: docker-build
	@make stop-container-and-remove container_name=${CONTAINER_NAME} \
		|| true
	@echo "Running doctests..."
	@docker run --name ${CONTAINER_NAME} --rm ${IMAGE_NAME} sh -c "\
<<<<<<< HEAD
		pytest --doctest-modules -n auto -vv -s \
		cryptographic_estimators/SDEstimator/ \
		cryptographic_estimators/MQEstimator/ \
		cryptographic_estimators/SDFqEstimator/ \
		cryptographic_estimators/base_algorithm.py \
		cryptographic_estimators/base_constants.py \
		cryptographic_estimators/base_estimator.py \
		cryptographic_estimators/base_problem.py \
		cryptographic_estimators/estimation_renderer.py \
		cryptographic_estimators/helper.py \
		cryptographic_estimators/RegSDEstimator/ \
		# cryptographic_estimators/DummyEstimator/ \
		# cryptographic_estimators/LEEstimator/ \
		# cryptographic_estimators/MAYOEstimator/ \
		# cryptographic_estimators/MREstimator/ \
		# cryptographic_estimators/PEEstimator/ \
		# cryptographic_estimators/PKEstimator/ \
		# cryptographic_estimators/UOVEstimator/ \
=======
            pytest --doctest-modules -n auto -vv -s \
            cryptographic_estimators/DummyEstimator/ \
            cryptographic_estimators/SDEstimator/ \
            cryptographic_estimators/MQEstimator/ \
            cryptographic_estimators/SDFqEstimator/ \
            cryptographic_estimators/MREstimator/ \
            cryptographic_estimators/RegSDEstimator/ \
            cryptographic_estimators/LEEstimator/ \
            cryptographic_estimators/PKEstimator/ \
            cryptographic_estimators/PEEstimator/ \
            cryptographic_estimators/MAYOEstimator/ \
            cryptographic_estimators/BIKEEstimator/ \
            cryptographic_estimators/UOVEstimator/ \
            # cryptographic_estimators/base_algorithm.py \
            # cryptographic_estimators/base_constants.py \
            # cryptographic_estimators/base_estimator.py \
            # cryptographic_estimators/base_problem.py \
            # cryptographic_estimators/estimation_renderer.py \
            # cryptographic_estimators/helper.py \
>>>>>>> 4e73949c
		"

docker-doctests-fast: CONTAINER_NAME := "pytest-container"
docker-doctests-fast: docker-build
	@make stop-container-and-remove container_name=${CONTAINER_NAME} \
	    || true
	@echo "Running short doctests..."
	@docker run --name ${CONTAINER_NAME} --rm -it ${IMAGE_NAME} sh -c "\
            pytest --skip-long-doctests  --doctest-modules -n auto -vv -s \
            cryptographic_estimators/DummyEstimator/ \
            cryptographic_estimators/SDEstimator/ \
            cryptographic_estimators/MQEstimator/ \
            cryptographic_estimators/SDFqEstimator/ \
            cryptographic_estimators/MREstimator/ \
            cryptographic_estimators/RegSDEstimator/ \
            cryptographic_estimators/LEEstimator/ \
            cryptographic_estimators/PKEstimator/ \
            cryptographic_estimators/PEEstimator/ \
            cryptographic_estimators/MAYOEstimator/ \
            cryptographic_estimators/BIKEEstimator/ \
            cryptographic_estimators/UOVEstimator/ \
            # cryptographic_estimators/base_algorithm.py \
            # cryptographic_estimators/base_constants.py \
            # cryptographic_estimators/base_estimator.py \
            # cryptographic_estimators/base_problem.py \
            # cryptographic_estimators/estimation_renderer.py \
            # cryptographic_estimators/helper.py \
        "

docker-kat-tests: CONTAINER_NAME := "pytest-container"
docker-kat-tests: docker-build
	@make stop-container-and-remove container_name=${CONTAINER_NAME}
	@echo "Running KAT..."
	@docker run --name ${CONTAINER_NAME} --rm ${IMAGE_NAME} sh -c "\
		pytest --doctest-modules -n auto -vv \
		tests/test_kat.py \
		"

docker-functional-tests: CONTAINER_NAME := "pytest-container"
docker-functional-tests: docker-build
	@make stop-container-and-remove container_name=${CONTAINER_NAME}
	@echo "Running functional tests..."
	@docker run --name ${CONTAINER_NAME} --rm ${IMAGE_NAME} sh -c "\
		pytest --doctest-modules -n auto -vv \
		tests/test_sd.py \
		tests/test_mq.py \
		"

docker-tests-all: CONTAINER_NAME := "pytest-container"
docker-tests-all: docker-functional-tests docker-doctests docker-kat-tests

docker-pytest-cov:
	pytest -v --cov-report xml:coverage.xml --cov=${PACKAGE} tests/

docker-generate-kat:
	@docker run --name kat-container -v ./tests:/home/cryptographic_estimators/tests --rm ${IMAGE_NAME} sh -c \
		"sage tests/external_estimators/generate_kat.py"
	@make docker-build<|MERGE_RESOLUTION|>--- conflicted
+++ resolved
@@ -77,161 +77,32 @@
 	@make stop-container-and-remove container_name="container-for-docs" \
 		|| true
 	@make mount-volume-and-run && make generate-documentation && make stop-container-and-remove container_name="container-for-docs"
-
-docker-test: CONTAINER_NAME := "sage-doctests-container"
-docker-test: docker-build
+          
+docker-doctests: CONTAINER_NAME := "pytest-container"
+docker-doctests: docker-build
 	@make stop-container-and-remove container_name=${CONTAINER_NAME} \
 		|| true
-	@echo "Running Sage doctests..."
-	@docker run --name ${CONTAINER_NAME} --rm -it ${IMAGE_NAME} sh -c "\
-<<<<<<< HEAD
-		sage -t --long --timeout 3600 --force-lib \
-		cryptographic_estimators/DummyEstimator/ \
-		cryptographic_estimators/LEEstimator/ \
-		cryptographic_estimators/MAYOEstimator/ \
-		cryptographic_estimators/MREstimator/ \
-		cryptographic_estimators/PEEstimator/ \
-		cryptographic_estimators/PKEstimator/ \
-		cryptographic_estimators/UOVEstimator/ \
-		# cryptographic_estimators/base_algorithm.py \
-		# cryptographic_estimators/base_constants.py \
-		# cryptographic_estimators/base_estimator.py \
-		# cryptographic_estimators/base_problem.py \
-		# cryptographic_estimators/estimation_renderer.py \
-		# cryptographic_estimators/helper.py \
-		# cryptographic_estimators/SDEstimator/ \
-		# cryptographic_estimators/MQEstimator/ \
-		# cryptographic_estimators/SDFqEstimator/ \
-		# cryptographic_estimators/RegSDEstimator/ \
-		" \
-		&& echo "All tests passed." \
-		|| echo "Some test have failed, please see previous lines."
-=======
-          sage -t --long --timeout 3600 --force-lib \
+	@echo "Running doctests..."
+	@docker run --name ${CONTAINER_NAME} --rm ${IMAGE_NAME} sh -c "\
+          pytest --doctest-modules -n auto -vv -s \
+          cryptographic_estimators/DummyEstimator/ \
+          cryptographic_estimators/SDEstimator/ \
+          cryptographic_estimators/MQEstimator/ \
+          cryptographic_estimators/SDFqEstimator/ \
+          cryptographic_estimators/MREstimator/ \
+          cryptographic_estimators/RegSDEstimator/ \
+          cryptographic_estimators/LEEstimator/ \
+          cryptographic_estimators/PKEstimator/ \
+          cryptographic_estimators/PEEstimator/ \
+          cryptographic_estimators/MAYOEstimator/ \
+          cryptographic_estimators/BIKEEstimator/ \
+          cryptographic_estimators/UOVEstimator/ \
           cryptographic_estimators/base_algorithm.py \
           cryptographic_estimators/base_constants.py \
           cryptographic_estimators/base_estimator.py \
           cryptographic_estimators/base_problem.py \
           cryptographic_estimators/estimation_renderer.py \
           cryptographic_estimators/helper.py \
-          # cryptographic_estimators/DummyEstimator/ \
-          # cryptographic_estimators/SDEstimator/ \
-          # cryptographic_estimators/MQEstimator/ \
-          # cryptographic_estimators/SDFqEstimator/ \
-          # cryptographic_estimators/MREstimator/ \
-          # cryptographic_estimators/RegSDEstimator/ \
-          # cryptographic_estimators/LEEstimator/ \
-          # cryptographic_estimators/PKEstimator/ \
-          # cryptographic_estimators/PEEstimator/ \
-          # cryptographic_estimators/MAYOEstimator/ \
-          # cryptographic_estimators/BIKEEstimator/ \
-          # cryptographic_estimators/UOVEstimator/ \
-          " \
-          && echo "All tests passed." \
-          || echo "Some test have failed, please see previous lines."
-
->>>>>>> 4e73949c
-
-
-docker-testfast: CONTAINER_NAME := "sage-doctests-container"
-docker-testfast: docker-build
-	@make stop-container-and-remove container_name=${CONTAINER_NAME} \
-		|| true
-	@echo "Running short Sage doctests..."
-	@docker run --name ${CONTAINER_NAME} --rm -it ${IMAGE_NAME} sh -c "\
-<<<<<<< HEAD
-		sage -t --timeout 3600 --force-lib \
-		cryptographic_estimators/DummyEstimator/ \
-		cryptographic_estimators/LEEstimator/ \
-		cryptographic_estimators/MAYOEstimator/ \
-		cryptographic_estimators/MREstimator/ \
-		cryptographic_estimators/PEEstimator/ \
-		cryptographic_estimators/PKEstimator/ \
-		cryptographic_estimators/UOVEstimator/ \
-		# cryptographic_estimators/base_algorithm.py \
-		# cryptographic_estimators/base_constants.py \
-		# cryptographic_estimators/base_estimator.py \
-		# cryptographic_estimators/base_problem.py \
-		# cryptographic_estimators/estimation_renderer.py \
-		# cryptographic_estimators/helper.py \
-		# cryptographic_estimators/SDEstimator/ \
-		# cryptographic_estimators/MQEstimator/ \
-		# cryptographic_estimators/SDFqEstimator/ \
-		# cryptographic_estimators/RegSDEstimator/ \
-		" \
-		&& echo "All tests passed." \
-		|| echo "Some test have failed, please see previous lines."
-=======
-          sage -t --timeout 3600 --force-lib \
-          cryptographic_estimators/base_algorithm.py \
-          cryptographic_estimators/base_constants.py \
-          cryptographic_estimators/base_estimator.py \
-          cryptographic_estimators/base_problem.py \
-          cryptographic_estimators/estimation_renderer.py \
-          cryptographic_estimators/helper.py \
-          # cryptographic_estimators/DummyEstimator/ \
-          # cryptographic_estimators/SDEstimator/ \
-          # cryptographic_estimators/MQEstimator/ \
-          # cryptographic_estimators/SDFqEstimator/ \
-          # cryptographic_estimators/MREstimator/ \
-          # cryptographic_estimators/RegSDEstimator/ \
-          # cryptographic_estimators/LEEstimator/ \
-          # cryptographic_estimators/PKEstimator/ \
-          # cryptographic_estimators/PEEstimator/ \
-          # cryptographic_estimators/MAYOEstimator/ \
-          # cryptographic_estimators/BIKEEstimator/ \
-          # cryptographic_estimators/UOVEstimator/ \
-          " \
-          && echo "All tests passed." \
-          || echo "Some test have failed, please see previous lines."
->>>>>>> 4e73949c
-
-docker-doctests: CONTAINER_NAME := "pytest-container"
-docker-doctests: docker-build
-	@make stop-container-and-remove container_name=${CONTAINER_NAME} \
-		|| true
-	@echo "Running doctests..."
-	@docker run --name ${CONTAINER_NAME} --rm ${IMAGE_NAME} sh -c "\
-<<<<<<< HEAD
-		pytest --doctest-modules -n auto -vv -s \
-		cryptographic_estimators/SDEstimator/ \
-		cryptographic_estimators/MQEstimator/ \
-		cryptographic_estimators/SDFqEstimator/ \
-		cryptographic_estimators/base_algorithm.py \
-		cryptographic_estimators/base_constants.py \
-		cryptographic_estimators/base_estimator.py \
-		cryptographic_estimators/base_problem.py \
-		cryptographic_estimators/estimation_renderer.py \
-		cryptographic_estimators/helper.py \
-		cryptographic_estimators/RegSDEstimator/ \
-		# cryptographic_estimators/DummyEstimator/ \
-		# cryptographic_estimators/LEEstimator/ \
-		# cryptographic_estimators/MAYOEstimator/ \
-		# cryptographic_estimators/MREstimator/ \
-		# cryptographic_estimators/PEEstimator/ \
-		# cryptographic_estimators/PKEstimator/ \
-		# cryptographic_estimators/UOVEstimator/ \
-=======
-            pytest --doctest-modules -n auto -vv -s \
-            cryptographic_estimators/DummyEstimator/ \
-            cryptographic_estimators/SDEstimator/ \
-            cryptographic_estimators/MQEstimator/ \
-            cryptographic_estimators/SDFqEstimator/ \
-            cryptographic_estimators/MREstimator/ \
-            cryptographic_estimators/RegSDEstimator/ \
-            cryptographic_estimators/LEEstimator/ \
-            cryptographic_estimators/PKEstimator/ \
-            cryptographic_estimators/PEEstimator/ \
-            cryptographic_estimators/MAYOEstimator/ \
-            cryptographic_estimators/BIKEEstimator/ \
-            cryptographic_estimators/UOVEstimator/ \
-            # cryptographic_estimators/base_algorithm.py \
-            # cryptographic_estimators/base_constants.py \
-            # cryptographic_estimators/base_estimator.py \
-            # cryptographic_estimators/base_problem.py \
-            # cryptographic_estimators/estimation_renderer.py \
-            # cryptographic_estimators/helper.py \
->>>>>>> 4e73949c
 		"
 
 docker-doctests-fast: CONTAINER_NAME := "pytest-container"
@@ -240,25 +111,25 @@
 	    || true
 	@echo "Running short doctests..."
 	@docker run --name ${CONTAINER_NAME} --rm -it ${IMAGE_NAME} sh -c "\
-            pytest --skip-long-doctests  --doctest-modules -n auto -vv -s \
-            cryptographic_estimators/DummyEstimator/ \
-            cryptographic_estimators/SDEstimator/ \
-            cryptographic_estimators/MQEstimator/ \
-            cryptographic_estimators/SDFqEstimator/ \
-            cryptographic_estimators/MREstimator/ \
-            cryptographic_estimators/RegSDEstimator/ \
-            cryptographic_estimators/LEEstimator/ \
-            cryptographic_estimators/PKEstimator/ \
-            cryptographic_estimators/PEEstimator/ \
-            cryptographic_estimators/MAYOEstimator/ \
-            cryptographic_estimators/BIKEEstimator/ \
-            cryptographic_estimators/UOVEstimator/ \
-            # cryptographic_estimators/base_algorithm.py \
-            # cryptographic_estimators/base_constants.py \
-            # cryptographic_estimators/base_estimator.py \
-            # cryptographic_estimators/base_problem.py \
-            # cryptographic_estimators/estimation_renderer.py \
-            # cryptographic_estimators/helper.py \
+          pytest --skip-long-doctests  --doctest-modules -n auto -vv -s \
+          cryptographic_estimators/DummyEstimator/ \
+          cryptographic_estimators/SDEstimator/ \
+          cryptographic_estimators/MQEstimator/ \
+          cryptographic_estimators/SDFqEstimator/ \
+          cryptographic_estimators/MREstimator/ \
+          cryptographic_estimators/RegSDEstimator/ \
+          cryptographic_estimators/LEEstimator/ \
+          cryptographic_estimators/PKEstimator/ \
+          cryptographic_estimators/PEEstimator/ \
+          cryptographic_estimators/MAYOEstimator/ \
+          cryptographic_estimators/BIKEEstimator/ \
+          cryptographic_estimators/UOVEstimator/ \
+          cryptographic_estimators/base_algorithm.py \
+          cryptographic_estimators/base_constants.py \
+          cryptographic_estimators/base_estimator.py \
+          cryptographic_estimators/base_problem.py \
+          cryptographic_estimators/estimation_renderer.py \
+          cryptographic_estimators/helper.py \
         "
 
 docker-kat-tests: CONTAINER_NAME := "pytest-container"
