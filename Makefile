--- conflicted
+++ resolved
@@ -87,24 +87,14 @@
 	@docker run --name pytest-estimators -d -it ${image_name} sh \
 		&& docker exec pytest-estimators sh -c "sage --python3 -m pytest -n auto -vv \
 		--cov-report xml:coverage.xml --cov=${PACKAGE} \
-<<<<<<< HEAD
 		&& ${SAGE} tests/references/SDFqEstimator/test_sdfq.sage \
 		&& ${SAGE} tests/references/LEEstimator/test_le_beullens.sage \
 		&& ${SAGE} tests/references/LEEstimator/test_le_bbps.sage \
 		&& ${SAGE} tests/references/PEEstimator/test_pe.sage \
 		&& ${SAGE} tests/references/PKEstimator/test_pk.sage" \
-		&& echo "All tests passed. Cleaning container..." \
-		|| echo "Some test have failed. Please see previous lines. Cleaning container..."
-=======
-		&& ${SAGE} tests/SDFqEstimator/test_sdfq.sage \
-		&& ${SAGE} tests/LEEstimator/test_le_beullens.sage \
-		&& ${SAGE} tests/LEEstimator/test_le_bbps.sage \
-		&& ${SAGE} tests/PEEstimator/test_pe.sage \
-		&& ${SAGE} tests/PKEstimator/test_pk.sage" \
 		&& echo "All tests passed." \
 		|| echo "Some test have failed, please see previous lines."
 	@echo "Cleaning container..."
->>>>>>> 5734e558
 	@make stop-container-and-remove container_name="pytest-estimators"
 
 
