--- conflicted
+++ resolved
@@ -88,11 +88,6 @@
 		cryptographic_estimators/DummyEstimator/ \
 		cryptographic_estimators/LEEstimator/ \
 		cryptographic_estimators/MAYOEstimator/ \
-<<<<<<< HEAD
-		cryptographic_estimators/MQEstimator/ \
-=======
-		cryptographic_estimators/MREstimator/ \
->>>>>>> 3c815eed
 		cryptographic_estimators/PEEstimator/ \
 		cryptographic_estimators/PKEstimator/ \
 		cryptographic_estimators/UOVEstimator/ \
@@ -122,11 +117,6 @@
 		cryptographic_estimators/DummyEstimator/ \
 		cryptographic_estimators/LEEstimator/ \
 		cryptographic_estimators/MAYOEstimator/ \
-<<<<<<< HEAD
-		cryptographic_estimators/MQEstimator/ \
-=======
-		cryptographic_estimators/MREstimator/ \
->>>>>>> 3c815eed
 		cryptographic_estimators/PEEstimator/ \
 		cryptographic_estimators/PKEstimator/ \
 		cryptographic_estimators/UOVEstimator/ \
@@ -160,11 +150,6 @@
 		# cryptographic_estimators/DummyEstimator/ \
 		# cryptographic_estimators/LEEstimator/ \
 		# cryptographic_estimators/MAYOEstimator/ \
-<<<<<<< HEAD
-		# cryptographic_estimators/MQEstimator/ \
-=======
-		# cryptographic_estimators/MREstimator/ \
->>>>>>> 3c815eed
 		# cryptographic_estimators/PEEstimator/ \
 		# cryptographic_estimators/PKEstimator/ \
 		# cryptographic_estimators/UOVEstimator/ \
