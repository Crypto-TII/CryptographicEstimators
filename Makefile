# Docker variables
IMAGE_NAME = estimators-lib:latest
DOCUMENTATION_PATH = $(shell pwd)
SAGE = sage
PACKAGE = cryptographic_estimators
UNAME := $(shell uname -m)

tools:
	@sage -python -m pip install setuptools==63.0 wheel==0.38.4 sphinx==5.3.0 furo prettytable scipy pytest pytest-xdist python-flint 

lib:
	@python3 setup.py install && sage -python -m pip install .

install:
	@make tools && make lib

testfast:
	@sage setup.py testfast

testall: install
	@sage setup.py testall

clean-docs:
	@rm -rf docs/build docs/source docs/make.bat docs/Makefile

create-sphinx-config:
	@sphinx-quickstart -q --sep -p TII-Estimators -a TII -l en --ext-autodoc docs

create-rst-files:
	@python3 scripts/create_documentation.py

create-html-docs:
	@sphinx-build -b html docs/source/ docs/build/html

doc:
	@make clean-docs && make create-sphinx-config && make create-rst-files && make create-html-docs

add-copyright:
	@python3 scripts/create_copyright.py

add-estimator:
	@python3 scripts/create_new_estimator.py && make add-copyright

append-new-estimator:
	@python3 scripts/append_estimator_to_input_dictionary.py

### Docker commands

generate-documentation:
	@docker exec container-for-docs make doc

mount-volume-and-run: 
	@docker run --name container-for-docs --mount type=bind,source=${DOCUMENTATION_PATH}/docs,target=/home/cryptographic_estimators/docs -d -it ${IMAGE_NAME} sh

docker-build-x86:
	@docker build -t ${IMAGE_NAME} .

docker-build-m1:
	@docker buildx build -t ${IMAGE_NAME} --platform linux/x86_64 .

docker-build:
ifeq ($(UNAME), arm64)
	@make docker-build-m1
else
	@make docker-build-x86
endif 

docker-run: docker-build
	@docker run -it --rm ${IMAGE_NAME}

stop-container-and-remove:
	@echo "Cleaning any previous container...."
	@docker stop $(container_name) || true
	@docker rm $(container_name) || true

docker-doc: docker-build
	@make mount-volume-and-run && make generate-documentation && make stop-container-and-remove container_name="container-for-docs"

docker-test: CONTAINER_NAME := "sage-doctests-container"
docker-test: docker-build
	@make stop-container-and-remove container_name=${CONTAINER_NAME} \
		|| true
	@echo "Running Sage doctests..."
	@docker run --name ${CONTAINER_NAME} --rm -it ${IMAGE_NAME} sh -c "\
		sage -t --long --timeout 3600 --force-lib \
		cryptographic_estimators/DummyEstimator/ \
		cryptographic_estimators/LEEstimator/ \
		cryptographic_estimators/MAYOEstimator/ \
		cryptographic_estimators/MREstimator/ \
		cryptographic_estimators/PEEstimator/ \
		cryptographic_estimators/PKEstimator/ \
		cryptographic_estimators/RegSDEstimator/ \
		cryptographic_estimators/UOVEstimator/ \
		cryptographic_estimators/base_algorithm.py \
		cryptographic_estimators/base_constants.py \
		cryptographic_estimators/base_estimator.py \
		cryptographic_estimators/base_problem.py \
		cryptographic_estimators/estimation_renderer.py \
		cryptographic_estimators/helper.py \
		# cryptographic_estimators/SDEstimator/ \
<<<<<<< HEAD
		# cryptographic_estimators/MQEstimator/ \
=======
		# cryptographic_estimators/SDFqEstimator/ \
>>>>>>> 89e5616f
		" \
		&& echo "All tests passed." \
		|| echo "Some test have failed, please see previous lines."


docker-testfast: CONTAINER_NAME := "sage-doctests-container"
docker-testfast: docker-build
	@make stop-container-and-remove container_name=${CONTAINER_NAME} \
		|| true
	@echo "Running short Sage doctests..."
	@docker run --name ${CONTAINER_NAME} --rm -it ${IMAGE_NAME} sh -c "\
		sage -t --timeout 3600 --force-lib \
		cryptographic_estimators/DummyEstimator/ \
		cryptographic_estimators/LEEstimator/ \
		cryptographic_estimators/MAYOEstimator/ \
		cryptographic_estimators/MREstimator/ \
		cryptographic_estimators/PEEstimator/ \
		cryptographic_estimators/PKEstimator/ \
		cryptographic_estimators/RegSDEstimator/ \
		cryptographic_estimators/UOVEstimator/ \
		cryptographic_estimators/base_algorithm.py \
		cryptographic_estimators/base_constants.py \
		cryptographic_estimators/base_estimator.py \
		cryptographic_estimators/base_problem.py \
		cryptographic_estimators/estimation_renderer.py \
		cryptographic_estimators/helper.py \
		# cryptographic_estimators/SDEstimator/ \
<<<<<<< HEAD
		# cryptographic_estimators/MQEstimator/ \
=======
		# cryptographic_estimators/SDFqEstimator/ \
>>>>>>> 89e5616f
		" \
		&& echo "All tests passed." \
		|| echo "Some test have failed, please see previous lines."

docker-pytest-doctests: CONTAINER_NAME := "pytest-container"
docker-pytest-doctests: docker-build
	@make stop-container-and-remove container_name=${CONTAINER_NAME} \
		|| true
	@echo "Running doctests..."
	@docker run --name ${CONTAINER_NAME} --rm ${IMAGE_NAME} sh -c "\
		pytest --doctest-modules -n auto -vv -s \
		cryptographic_estimators/SDEstimator/ \
<<<<<<< HEAD
		cryptographic_estimators/MQEstimator/ \
=======
		cryptographic_estimators/SDFqEstimator/ \
>>>>>>> 89e5616f
		# cryptographic_estimators/DummyEstimator/ \
		# cryptographic_estimators/LEEstimator/ \
		# cryptographic_estimators/MAYOEstimator/ \
		# cryptographic_estimators/MREstimator/ \
		# cryptographic_estimators/PEEstimator/ \
		# cryptographic_estimators/PKEstimator/ \
		# cryptographic_estimators/RegSDEstimator/ \
		# cryptographic_estimators/UOVEstimator/ \
		# cryptographic_estimators/base_algorithm.py \
		# cryptographic_estimators/base_constants.py \
		# cryptographic_estimators/base_estimator.py \
		# cryptographic_estimators/base_problem.py \
		# cryptographic_estimators/estimation_renderer.py \
		# cryptographic_estimators/helper.py \
		"

docker-pytest-doctests-fast: CONTAINER_NAME := "pytest-container"
docker-pytest-doctests-fast: docker-build
	@make stop-container-and-remove container_name=${CONTAINER_NAME}
	@echo "Running short doctests..."
	@docker run --name ${CONTAINER_NAME} --rm -it ${IMAGE_NAME} sh -c "\
		pytest --skip-long-doctests --doctest-modules -n auto -vv \
		cryptographic_estimators/
		"

docker-pytest-kat: CONTAINER_NAME := "pytest-container"
docker-pytest-kat: docker-build
	@make stop-container-and-remove container_name=${CONTAINER_NAME}
	@echo "Running KAT..."
	@docker run --name ${CONTAINER_NAME} --rm ${IMAGE_NAME} sh -c "\
		pytest --doctest-modules -n auto -vv \
		tests/test_kat.py \
		tests/test_sd.py \
		"

docker-pytest: CONTAINER_NAME := "pytest-container"
docker-pytest: docker-pytest-kat docker-pytest-doctests

docker-pytest-cov:
	pytest -v --cov-report xml:coverage.xml --cov=${PACKAGE} tests/

docker-generate-kat:
	@docker run --name kat-container -v ./tests:/home/cryptographic_estimators/tests --rm ${IMAGE_NAME} sh -c \
		"sage tests/external_estimators/generate_kat.py"
	@make docker-build<|MERGE_RESOLUTION|>--- conflicted
+++ resolved
@@ -98,11 +98,8 @@
 		cryptographic_estimators/estimation_renderer.py \
 		cryptographic_estimators/helper.py \
 		# cryptographic_estimators/SDEstimator/ \
-<<<<<<< HEAD
 		# cryptographic_estimators/MQEstimator/ \
-=======
 		# cryptographic_estimators/SDFqEstimator/ \
->>>>>>> 89e5616f
 		" \
 		&& echo "All tests passed." \
 		|| echo "Some test have failed, please see previous lines."
@@ -130,11 +127,8 @@
 		cryptographic_estimators/estimation_renderer.py \
 		cryptographic_estimators/helper.py \
 		# cryptographic_estimators/SDEstimator/ \
-<<<<<<< HEAD
 		# cryptographic_estimators/MQEstimator/ \
-=======
 		# cryptographic_estimators/SDFqEstimator/ \
->>>>>>> 89e5616f
 		" \
 		&& echo "All tests passed." \
 		|| echo "Some test have failed, please see previous lines."
@@ -147,11 +141,8 @@
 	@docker run --name ${CONTAINER_NAME} --rm ${IMAGE_NAME} sh -c "\
 		pytest --doctest-modules -n auto -vv -s \
 		cryptographic_estimators/SDEstimator/ \
-<<<<<<< HEAD
 		cryptographic_estimators/MQEstimator/ \
-=======
 		cryptographic_estimators/SDFqEstimator/ \
->>>>>>> 89e5616f
 		# cryptographic_estimators/DummyEstimator/ \
 		# cryptographic_estimators/LEEstimator/ \
 		# cryptographic_estimators/MAYOEstimator/ \
