--- conflicted
+++ resolved
@@ -84,53 +84,29 @@
 		|| true
 	@echo "Running Sage doctests..."
 	@docker run --name ${CONTAINER_NAME} --rm -it ${IMAGE_NAME} sh -c "\
-<<<<<<< HEAD
-            sage -t --long --timeout 3600 --force-lib \
-            cryptographic_estimators/base_algorithm.py \
-            cryptographic_estimators/base_constants.py \
-            cryptographic_estimators/base_estimator.py \
-            cryptographic_estimators/base_problem.py \
-            cryptographic_estimators/estimation_renderer.py \
-            cryptographic_estimators/helper.py \
-            # cryptographic_estimators/DummyEstimator/ \
-            # cryptographic_estimators/SDEstimator/ \
-            # cryptographic_estimators/MQEstimator/ \
-            # cryptographic_estimators/SDFqEstimator/ \
-            # cryptographic_estimators/MREstimator/ \
-            # cryptographic_estimators/RegSDEstimator/ \
-            # cryptographic_estimators/LEEstimator/ \
-            # cryptographic_estimators/PKEstimator/ \
-            # cryptographic_estimators/PEEstimator/ \
-            # cryptographic_estimators/MAYOEstimator/ \
-            # cryptographic_estimators/BIKEEstimator/ \
-            # cryptographic_estimators/UOVEstimator/ \
-            " \
-            && echo "All tests passed." \
-            || echo "Some test have failed, please see previous lines."
-=======
-		sage -t --long --timeout 3600 --force-lib \
-		cryptographic_estimators/PEEstimator/ \
-		cryptographic_estimators/base_algorithm.py \
-		cryptographic_estimators/base_constants.py \
-		cryptographic_estimators/base_estimator.py \
-		cryptographic_estimators/base_problem.py \
-		cryptographic_estimators/estimation_renderer.py \
-		cryptographic_estimators/helper.py \
-		# cryptographic_estimators/DummyEstimator/ \
-		# cryptographic_estimators/SDEstimator/ \
-		# cryptographic_estimators/MQEstimator/ \
-		# cryptographic_estimators/SDFqEstimator/ \
-		# cryptographic_estimators/MREstimator/ \
-		# cryptographic_estimators/RegSDEstimator/ \
-		# cryptographic_estimators/LEEstimator/ \
-		# cryptographic_estimators/PKEstimator/ \
-		# cryptographic_estimators/MAYOEstimator/ \
-		# cryptographic_estimators/BIKEEstimator/ \
-		# cryptographic_estimators/UOVEstimator/ \
-		" \
-		&& echo "All tests passed." \
-		|| echo "Some test have failed, please see previous lines."
->>>>>>> 6366252f
+          sage -t --long --timeout 3600 --force-lib \
+          cryptographic_estimators/base_algorithm.py \
+          cryptographic_estimators/base_constants.py \
+          cryptographic_estimators/base_estimator.py \
+          cryptographic_estimators/base_problem.py \
+          cryptographic_estimators/estimation_renderer.py \
+          cryptographic_estimators/helper.py \
+          # cryptographic_estimators/DummyEstimator/ \
+          # cryptographic_estimators/SDEstimator/ \
+          # cryptographic_estimators/MQEstimator/ \
+          # cryptographic_estimators/SDFqEstimator/ \
+          # cryptographic_estimators/MREstimator/ \
+          # cryptographic_estimators/RegSDEstimator/ \
+          # cryptographic_estimators/LEEstimator/ \
+          # cryptographic_estimators/PKEstimator/ \
+          # cryptographic_estimators/PEEstimator/ \
+          # cryptographic_estimators/MAYOEstimator/ \
+          # cryptographic_estimators/BIKEEstimator/ \
+          # cryptographic_estimators/UOVEstimator/ \
+          " \
+          && echo "All tests passed." \
+          || echo "Some test have failed, please see previous lines."
+
 
 
 docker-testfast: CONTAINER_NAME := "sage-doctests-container"
@@ -139,53 +115,28 @@
 		|| true
 	@echo "Running short Sage doctests..."
 	@docker run --name ${CONTAINER_NAME} --rm -it ${IMAGE_NAME} sh -c "\
-<<<<<<< HEAD
-            sage -t --timeout 3600 --force-lib \
-            cryptographic_estimators/base_algorithm.py \
-            cryptographic_estimators/base_constants.py \
-            cryptographic_estimators/base_estimator.py \
-            cryptographic_estimators/base_problem.py \
-            cryptographic_estimators/estimation_renderer.py \
-            cryptographic_estimators/helper.py \
-            # cryptographic_estimators/DummyEstimator/ \
-            # cryptographic_estimators/SDEstimator/ \
-            # cryptographic_estimators/MQEstimator/ \
-            # cryptographic_estimators/SDFqEstimator/ \
-            # cryptographic_estimators/MREstimator/ \
-            # cryptographic_estimators/RegSDEstimator/ \
-            # cryptographic_estimators/LEEstimator/ \
-            # cryptographic_estimators/PKEstimator/ \
-            # cryptographic_estimators/PEEstimator/ \
-            # cryptographic_estimators/MAYOEstimator/ \
-            # cryptographic_estimators/BIKEEstimator/ \
-            # cryptographic_estimators/UOVEstimator/ \
-            " \
-            && echo "All tests passed." \
-            || echo "Some test have failed, please see previous lines."
-=======
-		sage -t --timeout 3600 --force-lib \
-		cryptographic_estimators/PEEstimator/ \
-		cryptographic_estimators/base_algorithm.py \
-		cryptographic_estimators/base_constants.py \
-		cryptographic_estimators/base_estimator.py \
-		cryptographic_estimators/base_problem.py \
-		cryptographic_estimators/estimation_renderer.py \
-		cryptographic_estimators/helper.py \
-		# cryptographic_estimators/DummyEstimator/ \
-		# cryptographic_estimators/SDEstimator/ \
-		# cryptographic_estimators/MQEstimator/ \
-		# cryptographic_estimators/SDFqEstimator/ \
-		# cryptographic_estimators/MREstimator/ \
-		# cryptographic_estimators/RegSDEstimator/ \
-	  # cryptographic_estimators/LEEstimator/ \
-	  # cryptographic_estimators/PKEstimator/ \
-		# cryptographic_estimators/MAYOEstimator/ \
-		# cryptographic_estimators/BIKEEstimator/ \
-		# cryptographic_estimators/UOVEstimator/ \
-		" \
-		&& echo "All tests passed." \
-		|| echo "Some test have failed, please see previous lines."
->>>>>>> 6366252f
+          sage -t --timeout 3600 --force-lib \
+          cryptographic_estimators/base_algorithm.py \
+          cryptographic_estimators/base_constants.py \
+          cryptographic_estimators/base_estimator.py \
+          cryptographic_estimators/base_problem.py \
+          cryptographic_estimators/estimation_renderer.py \
+          cryptographic_estimators/helper.py \
+          # cryptographic_estimators/DummyEstimator/ \
+          # cryptographic_estimators/SDEstimator/ \
+          # cryptographic_estimators/MQEstimator/ \
+          # cryptographic_estimators/SDFqEstimator/ \
+          # cryptographic_estimators/MREstimator/ \
+          # cryptographic_estimators/RegSDEstimator/ \
+          # cryptographic_estimators/LEEstimator/ \
+          # cryptographic_estimators/PKEstimator/ \
+          # cryptographic_estimators/PEEstimator/ \
+          # cryptographic_estimators/MAYOEstimator/ \
+          # cryptographic_estimators/BIKEEstimator/ \
+          # cryptographic_estimators/UOVEstimator/ \
+          " \
+          && echo "All tests passed." \
+          || echo "Some test have failed, please see previous lines."
 
 docker-doctests: CONTAINER_NAME := "pytest-container"
 docker-doctests: docker-build
@@ -193,7 +144,6 @@
 		|| true
 	@echo "Running doctests..."
 	@docker run --name ${CONTAINER_NAME} --rm ${IMAGE_NAME} sh -c "\
-<<<<<<< HEAD
             pytest --doctest-modules -n auto -vv -s \
             cryptographic_estimators/DummyEstimator/ \
             cryptographic_estimators/SDEstimator/ \
@@ -213,27 +163,6 @@
             # cryptographic_estimators/base_problem.py \
             # cryptographic_estimators/estimation_renderer.py \
             # cryptographic_estimators/helper.py \
-=======
-		pytest --doctest-modules -n auto -vv -s \
-		cryptographic_estimators/DummyEstimator/ \
-		cryptographic_estimators/SDEstimator/ \
-		cryptographic_estimators/MQEstimator/ \
-		cryptographic_estimators/SDFqEstimator/ \
-		cryptographic_estimators/MREstimator/ \
-		cryptographic_estimators/RegSDEstimator/ \
-		cryptographic_estimators/LEEstimator/ \
-		cryptographic_estimators/PKEstimator/ \
-		cryptographic_estimators/MAYOEstimator/ \
-		cryptographic_estimators/BIKEEstimator/ \
-		cryptographic_estimators/UOVEstimator/ \
-		# cryptographic_estimators/PEEstimator/ \
-		# cryptographic_estimators/base_algorithm.py \
-		# cryptographic_estimators/base_constants.py \
-		# cryptographic_estimators/base_estimator.py \
-		# cryptographic_estimators/base_problem.py \
-		# cryptographic_estimators/estimation_renderer.py \
-		# cryptographic_estimators/helper.py \
->>>>>>> 6366252f
 		"
 
 docker-doctests-fast: CONTAINER_NAME := "pytest-container"
@@ -242,7 +171,6 @@
 	    || true
 	@echo "Running short doctests..."
 	@docker run --name ${CONTAINER_NAME} --rm -it ${IMAGE_NAME} sh -c "\
-<<<<<<< HEAD
             pytest --skip-long-doctests  --doctest-modules -n auto -vv -s \
             cryptographic_estimators/DummyEstimator/ \
             cryptographic_estimators/SDEstimator/ \
@@ -263,28 +191,6 @@
             # cryptographic_estimators/estimation_renderer.py \
             # cryptographic_estimators/helper.py \
         "
-=======
-		pytest --skip-long-doctests  --doctest-modules -n auto -vv -s \
-		cryptographic_estimators/DummyEstimator/ \
-		cryptographic_estimators/SDEstimator/ \
-		cryptographic_estimators/MQEstimator/ \
-		cryptographic_estimators/SDFqEstimator/ \
-		cryptographic_estimators/MREstimator/ \
-		cryptographic_estimators/RegSDEstimator/ \
-		cryptographic_estimators/LEEstimator/ \
-		cryptographic_estimators/PKEstimator/ \
-		cryptographic_estimators/MAYOEstimator/ \
-		cryptographic_estimators/BIKEEstimator/ \
-		cryptographic_estimators/UOVEstimator/ \
-		# cryptographic_estimators/PEEstimator/ \
-		# cryptographic_estimators/base_algorithm.py \
-		# cryptographic_estimators/base_constants.py \
-		# cryptographic_estimators/base_estimator.py \
-		# cryptographic_estimators/base_problem.py \
-		# cryptographic_estimators/estimation_renderer.py \
-		# cryptographic_estimators/helper.py \
-		"
->>>>>>> 6366252f
 
 docker-kat-tests: CONTAINER_NAME := "pytest-container"
 docker-kat-tests: docker-build
