--- conflicted
+++ resolved
@@ -87,10 +87,6 @@
 		sage -t --long --timeout 3600 --force-lib \
 		cryptographic_estimators/DummyEstimator/ \
 		cryptographic_estimators/LEEstimator/ \
-<<<<<<< HEAD
-=======
-		cryptographic_estimators/MAYOEstimator/ \
->>>>>>> 043e2757
 		cryptographic_estimators/PEEstimator/ \
 		cryptographic_estimators/PKEstimator/ \
 		cryptographic_estimators/UOVEstimator/ \
@@ -121,10 +117,6 @@
 		sage -t --timeout 3600 --force-lib \
 		cryptographic_estimators/DummyEstimator/ \
 		cryptographic_estimators/LEEstimator/ \
-<<<<<<< HEAD
-=======
-		cryptographic_estimators/MAYOEstimator/ \
->>>>>>> 043e2757
 		cryptographic_estimators/PEEstimator/ \
 		cryptographic_estimators/PKEstimator/ \
 		cryptographic_estimators/UOVEstimator/ \
@@ -161,10 +153,6 @@
 		cryptographic_estimators/BIKEEstimator/ \
 		# cryptographic_estimators/DummyEstimator/ \
 		# cryptographic_estimators/LEEstimator/ \
-<<<<<<< HEAD
-=======
-		# cryptographic_estimators/MAYOEstimator/ \
->>>>>>> 043e2757
 		# cryptographic_estimators/PEEstimator/ \
 		# cryptographic_estimators/PKEstimator/ \
 		# cryptographic_estimators/UOVEstimator/ \
@@ -187,16 +175,10 @@
 		cryptographic_estimators/SDFqEstimator/ \
 		cryptographic_estimators/MREstimator/ \
 		cryptographic_estimators/RegSDEstimator/ \
-<<<<<<< HEAD
 		cryptographic_estimators/MAYOEstimator/ \
 		cryptographic_estimators/BIKEEstimator/ \
 		# cryptographic_estimators/DummyEstimator/ \
 		# cryptographic_estimators/LEEstimator/ \
-=======
-		# cryptographic_estimators/DummyEstimator/ \
-		# cryptographic_estimators/LEEstimator/ \
-		# cryptographic_estimators/MAYOEstimator/ \
->>>>>>> 043e2757
 		# cryptographic_estimators/PEEstimator/ \
 		# cryptographic_estimators/PKEstimator/ \
 		# cryptographic_estimators/UOVEstimator/ \
@@ -207,11 +189,7 @@
 		# cryptographic_estimators/estimation_renderer.py \
 		# cryptographic_estimators/helper.py \
 		"
-<<<<<<< HEAD
-    
-=======
-
->>>>>>> 043e2757
+
 docker-kat-tests: CONTAINER_NAME := "pytest-container"
 docker-kat-tests: docker-build
 	@make stop-container-and-remove container_name=${CONTAINER_NAME}
