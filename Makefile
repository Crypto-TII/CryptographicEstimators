--- conflicted
+++ resolved
@@ -140,11 +140,6 @@
 	@echo "Running doctests..."
 	@docker run --name ${CONTAINER_NAME} --rm ${IMAGE_NAME} sh -c "\
 		pytest --doctest-modules -n auto -vv \
-<<<<<<< HEAD
-=======
-		tests/test_kat.py \
-		tests/test_sd.py \
->>>>>>> 1aa60b30
 		cryptographic_estimators/SDEstimator/ \
 		# cryptographic_estimators/DummyEstimator/ \
 		# cryptographic_estimators/LEEstimator/ \
@@ -180,6 +175,7 @@
 	@docker run --name ${CONTAINER_NAME} --rm ${IMAGE_NAME} sh -c "\
 		pytest --doctest-modules -n auto -vv \
 		tests/test_kat.py \
+		tests/test_sd.py \
 		"
 
 docker-pytest: CONTAINER_NAME := "pytest-container"
