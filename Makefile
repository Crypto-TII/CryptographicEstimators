--- conflicted
+++ resolved
@@ -137,17 +137,9 @@
 docker-pytest-doctests: docker-build
 	@make stop-container-and-remove container_name=${CONTAINER_NAME} \
 		|| true
-<<<<<<< HEAD
-	@echo "Creating container..."
-	@docker run --name pytest-estimators -d -it ${image_name} sh \
-		&& docker exec pytest-estimators sh -c " \
-		pytest --doctest-modules -n auto -vv -s \
-		tests/test_kat.py \
-=======
 	@echo "Running doctests..."
 	@docker run --name ${CONTAINER_NAME} --rm ${IMAGE_NAME} sh -c "\
-		pytest --doctest-modules -n auto -vv \
->>>>>>> b6be6aec
+		pytest --doctest-modules -n auto -vv -s \
 		cryptographic_estimators/SDEstimator/ \
 		cryptographic_estimators/SDFqEstimator/ \
 		# cryptographic_estimators/DummyEstimator/ \
@@ -192,12 +184,7 @@
 docker-pytest-cov:
 	pytest -v --cov-report xml:coverage.xml --cov=${PACKAGE} tests/
 
-<<<<<<< HEAD
-docker-generate-kat: docker-build
-	@docker run --name gen-tests-references -v ./tests:/home/cryptographic_estimators/tests --rm ${image_name} sh -c \
-=======
 docker-generate-kat:
 	@docker run --name kat-container -v ./tests:/home/cryptographic_estimators/tests --rm ${IMAGE_NAME} sh -c \
->>>>>>> b6be6aec
 		"sage tests/external_estimators/generate_kat.py"
 	@make docker-build