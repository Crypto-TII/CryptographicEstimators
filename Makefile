# Docker variables
IMAGE_NAME = estimators-lib:latest
DOCUMENTATION_PATH = $(shell pwd)
SAGE = sage
PACKAGE = cryptographic_estimators
UNAME := $(shell uname -m)

tools:
	@sage -python -m pip install setuptools==63.0 wheel==0.38.4 sphinx==5.3.0 furo prettytable scipy pytest pytest-xdist python-flint 

lib:
	@python3 setup.py install && sage -python -m pip install .

install:
	@make tools && make lib

testfast:
	@sage setup.py testfast

testall: install
	@sage setup.py testall

clean-docs:
	@rm -rf docs/build docs/source docs/make.bat docs/Makefile

create-sphinx-config:
	@sphinx-quickstart -q --sep -p TII-Estimators -a TII -l en --ext-autodoc docs

create-rst-files:
	@python3 scripts/create_documentation.py

create-html-docs:
	@sphinx-build -b html docs/source/ docs/build/html

doc:
	@make clean-docs && make create-sphinx-config && make create-rst-files && make create-html-docs

add-copyright:
	@python3 scripts/create_copyright.py

add-estimator:
	@python3 scripts/create_new_estimator.py && make add-copyright

append-new-estimator:
	@python3 scripts/append_estimator_to_input_dictionary.py

### Docker commands

generate-documentation:
	@docker exec container-for-docs make doc

mount-volume-and-run: 
	@docker run --name container-for-docs --mount type=bind,source=${DOCUMENTATION_PATH}/docs,target=/home/cryptographic_estimators/docs -d -it ${IMAGE_NAME} sh

docker-build-x86:
	@docker build -t ${IMAGE_NAME} .

docker-build-m1:
	@docker buildx build -t ${IMAGE_NAME} --platform linux/x86_64 .

docker-build:
ifeq ($(UNAME), arm64)
	@make docker-build-m1
else
	@make docker-build-x86
endif 

docker-run: docker-build
	@docker run -it --rm ${IMAGE_NAME}

stop-container-and-remove:
	@echo "Cleaning any previous container...."
	@docker stop $(container_name) || true
	@docker rm $(container_name) || true

docker-doc: docker-build
	@make stop-container-and-remove container_name="container-for-docs" \
		|| true
	@make mount-volume-and-run && make generate-documentation && make stop-container-and-remove container_name="container-for-docs"

docker-test: CONTAINER_NAME := "sage-doctests-container"
docker-test: docker-build
	@make stop-container-and-remove container_name=${CONTAINER_NAME} \
		|| true
	@echo "Running Sage doctests..."
	@docker run --name ${CONTAINER_NAME} --rm -it ${IMAGE_NAME} sh -c "\
		sage -t --long --timeout 3600 --force-lib \
<<<<<<< HEAD
=======
		cryptographic_estimators/LEEstimator/ \
>>>>>>> 982f58d0
		cryptographic_estimators/PEEstimator/ \
		cryptographic_estimators/PKEstimator/ \
		cryptographic_estimators/base_algorithm.py \
		cryptographic_estimators/base_constants.py \
		cryptographic_estimators/base_estimator.py \
		cryptographic_estimators/base_problem.py \
		cryptographic_estimators/estimation_renderer.py \
		cryptographic_estimators/helper.py \
		# cryptographic_estimators/DummyEstimator/ \
		# cryptographic_estimators/SDEstimator/ \
		# cryptographic_estimators/MQEstimator/ \
		# cryptographic_estimators/SDFqEstimator/ \
		# cryptographic_estimators/MREstimator/ \
		# cryptographic_estimators/RegSDEstimator/ \
<<<<<<< HEAD
		# cryptographic_estimators/LEEstimator/ \
=======
>>>>>>> 982f58d0
		# cryptographic_estimators/MAYOEstimator/ \
		# cryptographic_estimators/BIKEEstimator/ \
		# cryptographic_estimators/UOVEstimator/ \
		" \
		&& echo "All tests passed." \
		|| echo "Some test have failed, please see previous lines."


docker-testfast: CONTAINER_NAME := "sage-doctests-container"
docker-testfast: docker-build
	@make stop-container-and-remove container_name=${CONTAINER_NAME} \
		|| true
	@echo "Running short Sage doctests..."
	@docker run --name ${CONTAINER_NAME} --rm -it ${IMAGE_NAME} sh -c "\
		sage -t --timeout 3600 --force-lib \
<<<<<<< HEAD
=======
		cryptographic_estimators/LEEstimator/ \
>>>>>>> 982f58d0
		cryptographic_estimators/PEEstimator/ \
		cryptographic_estimators/PKEstimator/ \
		cryptographic_estimators/base_algorithm.py \
		cryptographic_estimators/base_constants.py \
		cryptographic_estimators/base_estimator.py \
		cryptographic_estimators/base_problem.py \
		cryptographic_estimators/estimation_renderer.py \
		cryptographic_estimators/helper.py \
		# cryptographic_estimators/DummyEstimator/ \
		# cryptographic_estimators/SDEstimator/ \
		# cryptographic_estimators/MQEstimator/ \
		# cryptographic_estimators/SDFqEstimator/ \
		# cryptographic_estimators/MREstimator/ \
		# cryptographic_estimators/RegSDEstimator/ \
<<<<<<< HEAD
	  # cryptographic_estimators/LEEstimator/ \
=======
>>>>>>> 982f58d0
		# cryptographic_estimators/MAYOEstimator/ \
		# cryptographic_estimators/BIKEEstimator/ \
		# cryptographic_estimators/UOVEstimator/ \
		" \
		&& echo "All tests passed." \
		|| echo "Some test have failed, please see previous lines."

docker-doctests: CONTAINER_NAME := "pytest-container"
docker-doctests: docker-build
	@make stop-container-and-remove container_name=${CONTAINER_NAME} \
		|| true
	@echo "Running doctests..."
	@docker run --name ${CONTAINER_NAME} --rm ${IMAGE_NAME} sh -c "\
		pytest --doctest-modules -n auto -vv -s \
		cryptographic_estimators/DummyEstimator/ \
		cryptographic_estimators/SDEstimator/ \
		cryptographic_estimators/MQEstimator/ \
		cryptographic_estimators/SDFqEstimator/ \
		cryptographic_estimators/MREstimator/ \
		cryptographic_estimators/RegSDEstimator/ \
<<<<<<< HEAD
		cryptographic_estimators/LEEstimator/ \
		cryptographic_estimators/MAYOEstimator/ \
		cryptographic_estimators/BIKEEstimator/ \
		cryptographic_estimators/UOVEstimator/ \
=======
		cryptographic_estimators/MAYOEstimator/ \
		cryptographic_estimators/BIKEEstimator/ \
		cryptographic_estimators/UOVEstimator/ \
		# cryptographic_estimators/LEEstimator/ \
>>>>>>> 982f58d0
		# cryptographic_estimators/PEEstimator/ \
		# cryptographic_estimators/PKEstimator/ \
		# cryptographic_estimators/base_algorithm.py \
		# cryptographic_estimators/base_constants.py \
		# cryptographic_estimators/base_estimator.py \
		# cryptographic_estimators/base_problem.py \
		# cryptographic_estimators/estimation_renderer.py \
		# cryptographic_estimators/helper.py \
		"

docker-doctests-fast: CONTAINER_NAME := "pytest-container"
docker-doctests-fast: docker-build
	@make stop-container-and-remove container_name=${CONTAINER_NAME} \
	    || true
	@echo "Running short doctests..."
	@docker run --name ${CONTAINER_NAME} --rm -it ${IMAGE_NAME} sh -c "\
		pytest --skip-long-doctests  --doctest-modules -n auto -vv -s \
		cryptographic_estimators/DummyEstimator/ \
		cryptographic_estimators/SDEstimator/ \
		cryptographic_estimators/MQEstimator/ \
		cryptographic_estimators/SDFqEstimator/ \
		cryptographic_estimators/MREstimator/ \
		cryptographic_estimators/RegSDEstimator/ \
<<<<<<< HEAD
		cryptographic_estimators/LEEstimator/ \
		cryptographic_estimators/MAYOEstimator/ \
		cryptographic_estimators/BIKEEstimator/ \
		cryptographic_estimators/UOVEstimator/ \
=======
		cryptographic_estimators/MAYOEstimator/ \
		cryptographic_estimators/BIKEEstimator/ \
		cryptographic_estimators/UOVEstimator/ \
		# cryptographic_estimators/LEEstimator/ \
>>>>>>> 982f58d0
		# cryptographic_estimators/PEEstimator/ \
		# cryptographic_estimators/PKEstimator/ \
		# cryptographic_estimators/base_algorithm.py \
		# cryptographic_estimators/base_constants.py \
		# cryptographic_estimators/base_estimator.py \
		# cryptographic_estimators/base_problem.py \
		# cryptographic_estimators/estimation_renderer.py \
		# cryptographic_estimators/helper.py \
		"

docker-kat-tests: CONTAINER_NAME := "pytest-container"
docker-kat-tests: docker-build
	@make stop-container-and-remove container_name=${CONTAINER_NAME}
	@echo "Running KAT..."
	@docker run --name ${CONTAINER_NAME} --rm ${IMAGE_NAME} sh -c "\
		pytest --doctest-modules -n auto -vv \
		tests/test_kat.py \
		"

docker-functional-tests: CONTAINER_NAME := "pytest-container"
docker-functional-tests: docker-build
	@make stop-container-and-remove container_name=${CONTAINER_NAME}
	@echo "Running functional tests..."
	@docker run --name ${CONTAINER_NAME} --rm ${IMAGE_NAME} sh -c "\
		pytest --doctest-modules -n auto -vv \
		tests/test_sd.py \
		tests/test_mq.py \
		"

docker-tests-all: CONTAINER_NAME := "pytest-container"
docker-tests-all: docker-functional-tests docker-doctests docker-kat-tests

docker-pytest-cov:
	pytest -v --cov-report xml:coverage.xml --cov=${PACKAGE} tests/

docker-generate-kat:
	@docker run --name kat-container -v ./tests:/home/cryptographic_estimators/tests --rm ${IMAGE_NAME} sh -c \
		"sage tests/external_estimators/generate_kat.py"
	@make docker-build<|MERGE_RESOLUTION|>--- conflicted
+++ resolved
@@ -85,10 +85,6 @@
 	@echo "Running Sage doctests..."
 	@docker run --name ${CONTAINER_NAME} --rm -it ${IMAGE_NAME} sh -c "\
 		sage -t --long --timeout 3600 --force-lib \
-<<<<<<< HEAD
-=======
-		cryptographic_estimators/LEEstimator/ \
->>>>>>> 982f58d0
 		cryptographic_estimators/PEEstimator/ \
 		cryptographic_estimators/PKEstimator/ \
 		cryptographic_estimators/base_algorithm.py \
@@ -103,10 +99,7 @@
 		# cryptographic_estimators/SDFqEstimator/ \
 		# cryptographic_estimators/MREstimator/ \
 		# cryptographic_estimators/RegSDEstimator/ \
-<<<<<<< HEAD
 		# cryptographic_estimators/LEEstimator/ \
-=======
->>>>>>> 982f58d0
 		# cryptographic_estimators/MAYOEstimator/ \
 		# cryptographic_estimators/BIKEEstimator/ \
 		# cryptographic_estimators/UOVEstimator/ \
@@ -122,10 +115,6 @@
 	@echo "Running short Sage doctests..."
 	@docker run --name ${CONTAINER_NAME} --rm -it ${IMAGE_NAME} sh -c "\
 		sage -t --timeout 3600 --force-lib \
-<<<<<<< HEAD
-=======
-		cryptographic_estimators/LEEstimator/ \
->>>>>>> 982f58d0
 		cryptographic_estimators/PEEstimator/ \
 		cryptographic_estimators/PKEstimator/ \
 		cryptographic_estimators/base_algorithm.py \
@@ -140,10 +129,7 @@
 		# cryptographic_estimators/SDFqEstimator/ \
 		# cryptographic_estimators/MREstimator/ \
 		# cryptographic_estimators/RegSDEstimator/ \
-<<<<<<< HEAD
 	  # cryptographic_estimators/LEEstimator/ \
-=======
->>>>>>> 982f58d0
 		# cryptographic_estimators/MAYOEstimator/ \
 		# cryptographic_estimators/BIKEEstimator/ \
 		# cryptographic_estimators/UOVEstimator/ \
@@ -164,17 +150,10 @@
 		cryptographic_estimators/SDFqEstimator/ \
 		cryptographic_estimators/MREstimator/ \
 		cryptographic_estimators/RegSDEstimator/ \
-<<<<<<< HEAD
 		cryptographic_estimators/LEEstimator/ \
 		cryptographic_estimators/MAYOEstimator/ \
 		cryptographic_estimators/BIKEEstimator/ \
 		cryptographic_estimators/UOVEstimator/ \
-=======
-		cryptographic_estimators/MAYOEstimator/ \
-		cryptographic_estimators/BIKEEstimator/ \
-		cryptographic_estimators/UOVEstimator/ \
-		# cryptographic_estimators/LEEstimator/ \
->>>>>>> 982f58d0
 		# cryptographic_estimators/PEEstimator/ \
 		# cryptographic_estimators/PKEstimator/ \
 		# cryptographic_estimators/base_algorithm.py \
@@ -198,17 +177,10 @@
 		cryptographic_estimators/SDFqEstimator/ \
 		cryptographic_estimators/MREstimator/ \
 		cryptographic_estimators/RegSDEstimator/ \
-<<<<<<< HEAD
 		cryptographic_estimators/LEEstimator/ \
 		cryptographic_estimators/MAYOEstimator/ \
 		cryptographic_estimators/BIKEEstimator/ \
 		cryptographic_estimators/UOVEstimator/ \
-=======
-		cryptographic_estimators/MAYOEstimator/ \
-		cryptographic_estimators/BIKEEstimator/ \
-		cryptographic_estimators/UOVEstimator/ \
-		# cryptographic_estimators/LEEstimator/ \
->>>>>>> 982f58d0
 		# cryptographic_estimators/PEEstimator/ \
 		# cryptographic_estimators/PKEstimator/ \
 		# cryptographic_estimators/base_algorithm.py \
