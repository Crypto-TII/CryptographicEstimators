--- conflicted
+++ resolved
@@ -102,10 +102,7 @@
 		# cryptographic_estimators/RegSDEstimator/ \
 		# cryptographic_estimators/MAYOEstimator/ \
 		# cryptographic_estimators/BIKEEstimator/ \
-<<<<<<< HEAD
 		# cryptographic_estimators/UOVEstimator/ \
-=======
->>>>>>> b32f37fd
 		" \
 		&& echo "All tests passed." \
 		|| echo "Some test have failed, please see previous lines."
@@ -135,10 +132,7 @@
 		# cryptographic_estimators/RegSDEstimator/ \
 		# cryptographic_estimators/MAYOEstimator/ \
 		# cryptographic_estimators/BIKEEstimator/ \
-<<<<<<< HEAD
 		# cryptographic_estimators/UOVEstimator/ \
-=======
->>>>>>> b32f37fd
 		" \
 		&& echo "All tests passed." \
 		|| echo "Some test have failed, please see previous lines."
@@ -157,10 +151,7 @@
 		cryptographic_estimators/RegSDEstimator/ \
 		cryptographic_estimators/MAYOEstimator/ \
 		cryptographic_estimators/BIKEEstimator/ \
-<<<<<<< HEAD
 		cryptographic_estimators/UOVEstimator/ \
-=======
->>>>>>> b32f37fd
 		# cryptographic_estimators/DummyEstimator/ \
 		# cryptographic_estimators/LEEstimator/ \
 		# cryptographic_estimators/PEEstimator/ \
@@ -187,10 +178,7 @@
 		cryptographic_estimators/RegSDEstimator/ \
 		cryptographic_estimators/MAYOEstimator/ \
 		cryptographic_estimators/BIKEEstimator/ \
-<<<<<<< HEAD
 		cryptographic_estimators/UOVEstimator/ \
-=======
->>>>>>> b32f37fd
 		# cryptographic_estimators/DummyEstimator/ \
 		# cryptographic_estimators/LEEstimator/ \
 		# cryptographic_estimators/PEEstimator/ \
