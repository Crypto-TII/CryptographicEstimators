--- conflicted
+++ resolved
@@ -153,10 +153,6 @@
 		cryptographic_estimators/MAYOEstimator/ \
 		cryptographic_estimators/BIKEEstimator/ \
 		cryptographic_estimators/UOVEstimator/ \
-<<<<<<< HEAD
-=======
-		# cryptographic_estimators/DummyEstimator/ \
->>>>>>> ab7c8b4c
 		# cryptographic_estimators/LEEstimator/ \
 		# cryptographic_estimators/PEEstimator/ \
 		# cryptographic_estimators/PKEstimator/ \
@@ -175,10 +171,7 @@
 	@echo "Running short doctests..."
 	@docker run --name ${CONTAINER_NAME} --rm -it ${IMAGE_NAME} sh -c "\
 		pytest --skip-long-doctests  --doctest-modules -n auto -vv -s \
-<<<<<<< HEAD
 		cryptographic_estimators/DummyEstimator/ \
-=======
->>>>>>> ab7c8b4c
 		cryptographic_estimators/SDEstimator/ \
 		cryptographic_estimators/MQEstimator/ \
 		cryptographic_estimators/SDFqEstimator/ \
@@ -187,10 +180,6 @@
 		cryptographic_estimators/MAYOEstimator/ \
 		cryptographic_estimators/BIKEEstimator/ \
 		cryptographic_estimators/UOVEstimator/ \
-<<<<<<< HEAD
-=======
-		# cryptographic_estimators/DummyEstimator/ \
->>>>>>> ab7c8b4c
 		# cryptographic_estimators/LEEstimator/ \
 		# cryptographic_estimators/PEEstimator/ \
 		# cryptographic_estimators/PKEstimator/ \
