name: Build the docker image, upload it to ECR and deploy documentation to gh-page
on:
  push:
    branches:
      - main
      - develop

jobs:
  build-and-deploy:
    runs-on: ubuntu-22.04
    concurrency: ci-${{github.ref}}
    steps:
      - name: Checkout
        uses: actions/checkout@v3

<<<<<<< HEAD
      # - name: Configure AWS Credential
      #   uses: aws-actions/configure-aws-credentials@v1
      #   with:
      #     aws-access-key-id: ${{ secrets.AWS_ACCESS_KEY_ID }}
      #     aws-secret-access-key: ${{ secrets.AWS_SECRET_ACCESS_KEY }}
      #     aws-region: us-east-1

      # - name: Login to Amazon ECR
      #   id: login-ecr
      #   uses: aws-actions/amazon-ecr-login@v1
      #   with:
      #     registry-type: public

      - name: Pull API from BitBucket
=======
      - name: Set up Docker Buildx
        uses: docker/setup-buildx-action@v2

      - name: Cache Docker layers
        uses: actions/cache@v3
        with:
          path: /tmp/.buildx-cache
          key: ${{ runner.os }}-buildx-${{ github.sha }}
          restore-keys: |
            ${{ runner.os }}-buildx-

      - name: Build
        uses: docker/build-push-action@v4
        id: built-image
        with:
          context: .
          push: false
          load: true
          tags: estimators-lib:latest
          cache-from: type=local,src=/tmp/.buildx-cache
          cache-to: type=local,dest=/tmp/.buildx-cache-new,mode=max

      - name: Move cache
        run: |
          rm -rf /tmp/.buildx-cache
          mv /tmp/.buildx-cache-new /tmp/.buildx-cache

      - name: Configure AWS Credential
        uses: aws-actions/configure-aws-credentials@v1
        with:
          aws-access-key-id: ${{ secrets.AWS_ACCESS_KEY_ID }}
          aws-secret-access-key: ${{ secrets.AWS_SECRET_ACCESS_KEY }}
          aws-region: us-east-1

      - name: Login to Amazon ECR
        id: login-ecr
        uses: aws-actions/amazon-ecr-login@v1
        with:
          registry-type: public

      - name: Tag and push to ECR
>>>>>>> e4508182
        run: |
          cd ..|
          && git clone https://x-token-auth:${{ secrets.BITBUCKET_API_TOKEN }}@bitbucket.org/${{ secrets.BITBUCKET_ORG }}/${{ secrets.BITBUCKET_REPOSITORY }}.git |
          && cd ${{ secrets.BITBUCKET_REPOSITORY }} |
          && docker build -t estimators-api --file Dockerfile.local .

      # - name: Reset API task
      #   run: |
      #     aws ecs list-tasks --region me-central-1 --cluster estimators-cluster |
      #     python -c "import sys, json; print(json.load(sys.stdin)['taskArns'][0])" |
      #     xargs -I{} aws ecs stop-task --task {} --region me-central-1 --cluster estimators-cluster<|MERGE_RESOLUTION|>--- conflicted
+++ resolved
@@ -13,22 +13,6 @@
       - name: Checkout
         uses: actions/checkout@v3
 
-<<<<<<< HEAD
-      # - name: Configure AWS Credential
-      #   uses: aws-actions/configure-aws-credentials@v1
-      #   with:
-      #     aws-access-key-id: ${{ secrets.AWS_ACCESS_KEY_ID }}
-      #     aws-secret-access-key: ${{ secrets.AWS_SECRET_ACCESS_KEY }}
-      #     aws-region: us-east-1
-
-      # - name: Login to Amazon ECR
-      #   id: login-ecr
-      #   uses: aws-actions/amazon-ecr-login@v1
-      #   with:
-      #     registry-type: public
-
-      - name: Pull API from BitBucket
-=======
       - name: Set up Docker Buildx
         uses: docker/setup-buildx-action@v2
 
@@ -70,15 +54,15 @@
           registry-type: public
 
       - name: Tag and push to ECR
->>>>>>> e4508182
         run: |
-          cd ..|
-          && git clone https://x-token-auth:${{ secrets.BITBUCKET_API_TOKEN }}@bitbucket.org/${{ secrets.BITBUCKET_ORG }}/${{ secrets.BITBUCKET_REPOSITORY }}.git |
-          && cd ${{ secrets.BITBUCKET_REPOSITORY }} |
-          && docker build -t estimators-api --file Dockerfile.local .
+          docker tag estimators-lib:latest public.ecr.aws/h0m6q0n8/estimators-lib:latest
+          docker push public.ecr.aws/h0m6q0n8/estimators-lib:latest
 
-      # - name: Reset API task
-      #   run: |
-      #     aws ecs list-tasks --region me-central-1 --cluster estimators-cluster |
-      #     python -c "import sys, json; print(json.load(sys.stdin)['taskArns'][0])" |
-      #     xargs -I{} aws ecs stop-task --task {} --region me-central-1 --cluster estimators-cluster+      - name: Update documentation
+        run: sudo make docker-doc
+
+      - name: Deploy to gh-pages
+        uses: JamesIves/github-pages-deploy-action@v4
+        with:
+          folder: docs/build/html
+          branch: gh-pages