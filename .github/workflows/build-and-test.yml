--- conflicted
+++ resolved
@@ -40,13 +40,8 @@
           rm -rf /tmp/.buildx-cache
           mv /tmp/.buildx-cache-new /tmp/.buildx-cache
 
-<<<<<<< HEAD
       - name: Run Sage doctests
         run: make docker-test
 
       - name: Run pytest
-        run: make docker-pytest
-=======
-      - name: Run tests
-        run: make pipeline-test
->>>>>>> 4d4052cf
+        run: make docker-pytest