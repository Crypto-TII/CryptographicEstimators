# ****************************************************************************
# Copyright 2023 Technology Innovation Institute
#
# This program is free software: you can redistribute it and/or modify
# it under the terms of the GNU General Public License as published by
# the Free Software Foundation, either version 3 of the License, or
# (at your option) any later version.
#
# This program is distributed in the hope that it will be useful,
# but WITHOUT ANY WARRANTY; without even the implied warranty of
# MERCHANTABILITY or FITNESS FOR A PARTICULAR PURPOSE.  See the
# GNU General Public License for more details.
#
# You should have received a copy of the GNU General Public License
# along with this program.  If not, see <https://www.gnu.org/licenses/>.
# ****************************************************************************


from typing import Union, Callable
from .helper import ComplexityType
from .base_problem import BaseProblem
import functools
from math import inf, log2
from .base_constants import BASE_BIT_COMPLEXITIES, BASE_COMPLEXITY_TYPE, BASE_ESTIMATE, BASE_MEMORY_ACCESS, BASE_TILDEO


class BaseAlgorithm:
    def __init__(self, problem: BaseProblem, **kwargs):
        """
        Base class for algorithms complexity estimator

        INPUT:

        - ``problem`` -- BaseProblem object including all necessary parameters
        - ``memory_access`` -- specifies the memory access cost model (default: 0, choices: 0 - constant, 1 - logarithmic, 2 - square-root, 3 - cube-root or deploy custom function which takes as input the logarithm of the total memory usage)
        - ``complexity_type`` -- complexity type to consider (0: estimate, 1: tilde O complexity, default 0)
        - ``bit_complexities`` -- deterimines if complexity is given in bit operations or basic operations (default 1: in bit)

        """
        self.bit_complexities = kwargs.get(BASE_BIT_COMPLEXITIES, 1)
        self._complexity_type = kwargs.get(
            BASE_COMPLEXITY_TYPE, ComplexityType.ESTIMATE.value)
        self._memory_access = kwargs.get(BASE_MEMORY_ACCESS, 0)

        self._optimal_parameters = dict()
        self._verbose_information = dict()
        self.problem = problem
        self._time_complexity = None
        self._memory_complexity = None
        self._parameter_ranges = dict()
        self._optimal_parameters_methods = self._get_optimal_parameter_methods_()
        self._current_minimum_for_early_abort = inf
        for i in self._optimal_parameters_methods:
            self._parameter_ranges[i.__name__] = {}

    @property
    def parameter_ranges(self):
        """
        Returns the set ranges in which for optimal parameters are searched by the optimization algorithm (used only for complexity type estimate)
        """
        if self.complexity_type == ComplexityType.ESTIMATE.value:
            return self._parameter_ranges

    @property
    def memory_access(self):
        """
        Returns the attribute _memory_access

        """
        return self._memory_access

    @memory_access.setter
    def memory_access(self, new_memory_access: Union[int, Callable[[float], float]]):
        """
        Sets the attribute _memory_access and resets internal state respectively

        INPUT:

        - ``new_memory_access`` -- new memory_access value

        """
        if new_memory_access not in [0, 1, 2, 3] and not callable(self.memory_access):
            raise ValueError("invalid value for memory_access")
        if self._memory_access != new_memory_access:
            self.reset()
            self._memory_access = new_memory_access

    @property
    def complexity_type(self):
        """
        Returns the attribute _complexity_type

        """
        return self._complexity_type

    @complexity_type.setter
    def complexity_type(self, input_type: Union[int, str]):
        """
        Sets the attribute _complexity_type and resets internal state respectively

        INPUT:

        - ``input_type`` -- new complexity_type value

        """
        if type(input_type) is str:
            if input_type == BASE_ESTIMATE:
                new_type = ComplexityType.ESTIMATE.value
            elif input_type == BASE_TILDEO:
                new_type = ComplexityType.TILDEO.value
            else:
                raise ValueError(
                    f"the complexity type should be either the string ESTIMATE or TILDEO")

        elif input_type not in [ComplexityType.ESTIMATE.value, ComplexityType.TILDEO.value]:
            raise ValueError("invalid value for complexity_type")

        else:
            new_type = input_type

        if self._complexity_type != new_type:
            self.reset()
            self._complexity_type = new_type
    
    def memory_access_cost(self, mem: float):
        """
        INPUT:
    
        - ```mem`` -- memory consumption of an algorithm
        - ```memory_access`` -- specifies the memory access cost model 
<<<<<<< HEAD
            (default: 0, choices: 
             0 - constant, 
             1 - logarithmic, 
             2 - square-root, 
             3 - cube-root or deploy custom function which takes as input the
                 logarithm of the total memory usage)
    
=======
                (default: 0, choices:
                0 - constant,
                1 - logarithmic,
                2 - square-root,
                3 - cube-root or deploy custom function which takes as input the
                logarithm of the total memory usage)

>>>>>>> 9e741a0d
        """
        if self._memory_access == 0:
            return 0
        elif self._memory_access == 1:
            return log2(mem)
        elif self._memory_access == 2:
            return mem / 2
        elif self._memory_access == 3:
            return mem / 3
        elif callable(self._memory_access):
            return self._memory_access(mem)
        return 0

    def _get_verbose_information(self):
        """
        Returns dictionary with any additional information relevant to this algorithm

        """
        return dict()

    def reset(self):
        """
         Resets internal state of the algorithm

        """
        self._complexity_type = ComplexityType.ESTIMATE.value
        self._optimal_parameters = {}
        self._time_complexity = None
        self._memory_complexity = None
        self._verbose_information = None

    def set_parameter_ranges(self, parameter: str, min_value: float, max_value: float):
        """
        Set range of specific parameter (if optimal parameter is already set, it must fall in that range)

        INPUT:

        - ``parameter`` -- name of parameter to set
        - ``min_value`` -- lowerbound for parameter (inclusive)
        - ``max_value`` -- upperbound for parameter (inclusive)

        """
        if parameter not in self.parameter_names():
            raise IndexError(
                parameter + " is no valid parameter for " + str(self))
        if min_value > max_value:
            raise ValueError("minValue must be smaller or equal to maxValue")
        if parameter in self._optimal_parameters:
            if not (min_value <= self._optimal_parameters[parameter] <= max_value):
                raise ValueError("current optimal parameter does not fall in this range,"
                                 " reset optimal parameters or choose a different range")

        self._parameter_ranges[parameter]["min"] = min_value
        self._parameter_ranges[parameter]["max"] = max_value

    def _do_valid_parameters_in_current_ranges_exist(self):
        if any(i not in self._optimal_parameters.keys() for i in self.parameter_names()):
            return False
        return True

    def _compute_time_complexity(self, parameters: dict):
        """
        Compute and return the time complexity of the algorithm for a given set of parameters

        INPUT:

        - ``parameters`` -- dictionary including the parameters

        """
        raise NotImplementedError

    def _compute_memory_complexity(self, parameters: dict):
        """
        Compute and return the memory complexity of the algorithm for a given set of parameters

        INPUT:

        - ``parameters`` -- dictionary including the parameters

        """
        raise NotImplementedError

    def _compute_tilde_o_time_complexity(self, parameters):
         """
         Compute and return the tilde-O time complexity of the algorithm for a given set of parameters

         INPUT:

         - ``parameters`` -- dictionary including the parameters

         """
         raise NotImplementedError

    def _compute_tilde_o_memory_complexity(self, parameters):
        """
        Compute and return the tilde-O memory complexity of the algorithm for a given set of parameters

        INPUT:

        - ``parameters`` -- dictionary including the parameters

        """
        raise NotImplementedError

    def _find_optimal_tilde_o_parameters(self):
        raise NotImplementedError

    def _get_optimal_parameter_methods_(self):
        """
        Return a list of methods decorated with @optimal_parameter ordered by linenumber of appearance

        """
        def sort_operator(v):
            return v[1]

        import inspect

        def is_optimal_parameter_method(object):
            return inspect.ismethod(object) and hasattr(object, "__wrapped__")

        members = []
        for _, f in inspect.getmembers(self, predicate=is_optimal_parameter_method):
            _, start_line = inspect.getsourcelines(f)
            members.append([f, start_line])
        members.sort(key=sort_operator)

        return [f[0] for f in members]

    def _is_early_abort_possible(self, time_lower_bound: float):
        """
        checks whether the current time lower bound is below the
        early exit limit
        """
        if time_lower_bound > self._current_minimum_for_early_abort:
            return True
        return False

    def _find_optimal_parameters(self):
        """
        Enumerates all valid parameter configurations within the _parameter_ranges and saves the best
        result (according to time complexity) in `_optimal_parameters`

        """

        time = inf
        for params in self._valid_choices():
            tmp_time = self._compute_time_complexity(params)
            tmp_memory = self._compute_memory_complexity(params)
            if self.bit_complexities:
                tmp_memory = self.problem.to_bitcomplexity_memory(tmp_memory)
            
            tmp_time += self.memory_access_cost(tmp_memory)

            if tmp_time < time and tmp_memory <= self.problem.memory_bound:
                time, memory = tmp_time, tmp_memory
                self._current_minimum_for_early_abort = tmp_time
                for i in params:
                    self._optimal_parameters[i] = params[i]
        self._current_minimum_for_early_abort = inf

    def _get_optimal_parameter(self, key: str):
        """
        Returns the optimal value for the parameter `key`. Either calculates the asymptotic optimization or
        for real instances. This function is meant for fetching optimization parameters which need to be optimized together.

        """
        if key not in self._optimal_parameters:
            if self.complexity_type == ComplexityType.ESTIMATE.value:
                self._call_all_preceeding_optimal_parameter_functions(key)
                self._find_optimal_parameters()
            elif self.complexity_type == ComplexityType.TILDEO.value:
                self._find_optimal_tilde_o_parameters()

        return self._optimal_parameters.get(key)

    def get_optimal_parameters_dict(self):
        """
        Returns the optimal parameters dictionary

        """
        return self._optimal_parameters

    def _fix_ranges_for_already_set_parmeters(self):
        """
        Returns a new parameter rangers dictionary, which fixes already
        optimal paramters.
        """
        parameters = self._optimal_parameters
        ranges = self._parameter_ranges
        new_ranges = {i: ranges[i].copy() if i not in parameters else {"min": parameters[i], "max": parameters[i]}
                      for i in ranges}
        return new_ranges

    def _are_parameters_invalid(self, parameters: dict):
        """
        Specifies constraints on the parameters
        """
        return False

    def _valid_choices(self):
        """
        Generator which yields on each call a new set of valid parameters based on the `_parameter_ranges` and already
        set parameters in `_optimal_parameters`

        """
        new_ranges = self._fix_ranges_for_already_set_parmeters()
        indices = {i: new_ranges[i]["min"] for i in new_ranges}
        keys = [i for i in indices]
        stop = False
        while not stop:
            if not self._are_parameters_invalid(indices):
                yield indices
            indices[next(iter(indices))] += 1
            for i in range(len(keys)):
                if indices[keys[i]] > new_ranges[keys[i]]["max"]:
                    indices[keys[i]] = new_ranges[keys[i]]["min"]
                    if i != len(keys) - 1:
                        indices[keys[i + 1]] += 1
                    else:
                        stop = True
                else:
                    break

    def __set_dict(self, **kwargs):
        """
        Returns a dictionary of parameters whose values are all either optimized or they are all specified in kwargs.
        """
        params = dict()
        if kwargs != {}:
            missing_parameters = [
                x for x in self.parameter_names() if x not in list(kwargs.keys())]
            if missing_parameters:
                raise ValueError(
                    f"values for the parameters in the list {missing_parameters} must be provided")
            else:
                for i in self.parameter_names():
                    params[i] = kwargs.get(i)
        else:
            params = self.optimal_parameters()
        return params

    def set_parameters(self, parameters: dict):
        """
        Set optimal parameters to predifined values:

        INPUT:

        - ``parameters`` -- dictionary including parameters to set (for a subset of optimal_parameters functions)

        """
        save_complexity_type = self.complexity_type
        self.reset()
        self.complexity_type = save_complexity_type

        s = self._optimal_parameters_methods
        for i in parameters.keys():
            if str(i) not in [j.__name__ for j in s]:
                raise ValueError(
                    i + " is not a valid parameter for " + str(self))
            self._parameter_ranges[i]["max"] = max(
                parameters[i], self._parameter_ranges[i]["max"])
            self._parameter_ranges[i]["min"] = min(
                parameters[i], self._parameter_ranges[i]["min"])

            self._optimal_parameters[i] = parameters[i]

        self._memory_complexity = None
        self._time_complexity = None

    def time_complexity(self, **kwargs):
        """
        Return the time complexity of the algorithm

        INPUT:

        - ``optimal_parameters`` -- if for each optimal parameter of the algorithm a value is provided the computation is done based on those parameters

        """
        if kwargs == {}:
            if self._time_complexity is not None:
                return self._time_complexity
            else:
                params = self.optimal_parameters()
                if not self._do_valid_parameters_in_current_ranges_exist():
                    self._time_complexity = inf
                    self._memory_complexity = inf
                    return inf
        else:
            params = self.__set_dict(**kwargs)

        if self._complexity_type == ComplexityType.ESTIMATE.value:
            temp_time_complexity = self._compute_time_complexity(params)
            if self.bit_complexities:
                temp_time_complexity = self.problem.to_bitcomplexity_time(
                    temp_time_complexity)

            if self._memory_access != 0:
                temp_time_complexity += self.memory_access_cost(
                    self.memory_complexity())
        else:
            temp_time_complexity = self._compute_tilde_o_time_complexity(
                params)

        if kwargs == {}:
            self._time_complexity = temp_time_complexity
        return temp_time_complexity

    def memory_complexity(self, **kwargs):
        """
        Return the memory complexity of the algorithm

        INPUT:

        - ``optimal_parameters`` -- if for each optimal parameter of the algorithm a value is provided the computation is done based on those parameters

        """

        if kwargs == {}:
            if self._memory_complexity is not None:
                return self._memory_complexity
            else:
                params = self.optimal_parameters()
                if not self._do_valid_parameters_in_current_ranges_exist():
                    self._time_complexity = inf
                    self._memory_complexity = inf
                    return inf

        else:
            params = self.__set_dict(**kwargs)

        if self._complexity_type == ComplexityType.ESTIMATE.value:
            temp_memory_complexity = self._compute_memory_complexity(params)
            if self.bit_complexities:
                temp_memory_complexity = self.problem.to_bitcomplexity_memory(
                    temp_memory_complexity)
        else:
            temp_memory_complexity = self._compute_tilde_o_memory_complexity(
                params)
        if kwargs == {}:
            self._memory_complexity = temp_memory_complexity
        return temp_memory_complexity

    def optimal_parameters(self):
        """
        Return a dictionary of optimal parameters

        TESTS::

            sage: from cryptographic_estimators import BaseAlgorithm, BaseProblem
            sage: BaseAlgorithm(BaseProblem()).optimal_parameters()
            {}
        """
        if self.has_optimal_parameter():
            for f in self._optimal_parameters_methods:
                _ = f()
        return self._optimal_parameters

    def _call_all_preceeding_optimal_parameter_functions(self, key: str):
        """
        call the decorator function for each parameter, if they are optimal.

        """

        if self.has_optimal_parameter():
            for f in self._optimal_parameters_methods:
                if f.__name__ == key:
                    break
                _ = f()

    def has_optimal_parameter(self):
        """
        Return `True` if the algorithm has optimal parameter

        TESTS::

            sage: from cryptographic_estimators import BaseAlgorithm, BaseProblem
            sage: BaseAlgorithm(BaseProblem()).has_optimal_parameter()
            False
        """
        return len(self._optimal_parameters_methods) > 0

    def parameter_names(self):
        """
        Return the list with the names of the algorithm's parameters

        TESTS::

            sage: from cryptographic_estimators import BaseAlgorithm, BaseProblem
            sage: BaseAlgorithm(BaseProblem()).parameter_names()
            []
        """
        parameter_method_names = []
        if self.has_optimal_parameter():
            parameter_method_names = [
                i.__name__ for i in self._optimal_parameters_methods]
        return parameter_method_names


def optimal_parameter(func):
    """
    Decorator to indicate optimization parameter in BaseAlgorithm

    INPUT:

    - ``func`` -- a method of a BaseAlgoritm subclass
    """

    @functools.wraps(func)
    def optimal_parameter(*args, **kwargs):
        name = func.__name__
        self = args[0]
        if name not in self._optimal_parameters:
            temp = func(*args, **kwargs)
            if temp is not None:
                self._optimal_parameters[name] = temp
        return self._optimal_parameters.get(name)

    return optimal_parameter<|MERGE_RESOLUTION|>--- conflicted
+++ resolved
@@ -128,15 +128,6 @@
     
         - ```mem`` -- memory consumption of an algorithm
         - ```memory_access`` -- specifies the memory access cost model 
-<<<<<<< HEAD
-            (default: 0, choices: 
-             0 - constant, 
-             1 - logarithmic, 
-             2 - square-root, 
-             3 - cube-root or deploy custom function which takes as input the
-                 logarithm of the total memory usage)
-    
-=======
                 (default: 0, choices:
                 0 - constant,
                 1 - logarithmic,
@@ -144,7 +135,6 @@
                 3 - cube-root or deploy custom function which takes as input the
                 logarithm of the total memory usage)
 
->>>>>>> 9e741a0d
         """
         if self._memory_access == 0:
             return 0
