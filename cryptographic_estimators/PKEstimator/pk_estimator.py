# ****************************************************************************
# Copyright 2023 Technology Innovation Institute
#
# This program is free software: you can redistribute it and/or modify
# it under the terms of the GNU General Public License as published by
# the Free Software Foundation, either version 3 of the License, or
# (at your option) any later version.
#
# This program is distributed in the hope that it will be useful,
# but WITHOUT ANY WARRANTY; without even the implied warranty of
# MERCHANTABILITY or FITNESS FOR A PARTICULAR PURPOSE.  See the
# GNU General Public License for more details.
#
# You should have received a copy of the GNU General Public License
# along with this program.  If not, see <https://www.gnu.org/licenses/>.
# ****************************************************************************

from ..PKEstimator.pk_algorithm import PKAlgorithm
from ..PKEstimator.pk_problem import PKProblem
from ..base_estimator import BaseEstimator
from math import inf


class PKEstimator(BaseEstimator):
    """
    Construct an instance of Permuted Kernel Estimator

    INPUT:

    - ``n`` -- columns of the matrix
    - ``m`` -- rows of the matrix
    - ``q`` -- size of the field
    - ``ell`` -- rows of the matrix whose permutation should lie in the kernel
    - ``sd_parameters`` -- Dictionary of optional parameter arguments for SDEstimator used by SBC algorithm
    - ``cost_for_list_operation`` -- Cost in Fq additions for one list operation in the SBC and KMP algorithm (default n-m)
    - ``memory_for_list_element`` -- Memory in Fq elements for one list element in the SBC and KMP algorithm (default n-m)
    - ``use_parity_row`` -- enables trick of appending extra (all one) row to the matrix, i.e., m -> m+1 (default:False)
    - ``excluded_algorithms`` -- a list/tuple of excluded algorithms (default: None)
    - ``nsolutions`` -- no. of solutions

    """
    excluded_algorithms_by_default = []

    def __init__(self, n: int, m: int, q: int, ell: int = 1, memory_bound=inf, **kwargs):
        if not kwargs.get("excluded_algorithms"):
            kwargs["excluded_algorithms"] = []

        kwargs["excluded_algorithms"] += self.excluded_algorithms_by_default
        super(PKEstimator, self).__init__(
            PKAlgorithm, PKProblem(n, m, q, ell=ell, memory_bound=memory_bound, **kwargs), **kwargs)


    def table(self, show_quantum_complexity=0, show_tilde_o_time=0,
              show_all_parameters=0, precision=1, truncate=0):
        """
        Print table describing the complexity of each algorithm and its optimal parameters

        INPUT:

        - ``show_quantum_complexity`` -- show quantum time complexity (default: true)
        - ``show_tilde_o_time`` -- show Ō time complexity (default: true)
        - ``show_all_parameters`` -- show all optimization parameters (default: true)
        - ``precision`` -- number of decimal digits output (default: 1)
        - ``truncate`` -- truncate rather than round the output (default: false)

        EXAMPLES::

<<<<<<< HEAD
            sage: from cryptographic_estimators.PKEstimator import PKEstimator
            sage: A = PKEstimator(n=40,m=10,q=7,ell=2)
            sage: A.table()
=======
            >>> from cryptographic_estimators.PKEstimator import PKEstimator
            >>> A = PKEstimator(n=100,m=50,q=31,ell=2)
            >>> A.table()
>>>>>>> 292938d9
            +-----------+----------------+
            |           |    estimate    |
            +-----------+-------+--------+
            | algorithm |  time | memory |
            +-----------+-------+--------+
            | KMP       | 146.4 |  105.5 |
            | SBC       | 137.6 |   42.8 |
            +-----------+-------+--------+

<<<<<<< HEAD
        TESTS::

            sage: from cryptographic_estimators.PKEstimator import PKEstimator
            sage: A = PKEstimator(n=100,m=50,q=31,ell=2)
            sage: A.table(precision=3, show_all_parameters=1) # long test
            +-----------+------------------------------------------------+
            |           |                    estimate                    |
            +-----------+---------+---------+----------------------------+
            | algorithm |    time |  memory |         parameters         |
            +-----------+---------+---------+----------------------------+
            | KMP       | 243.808 | 243.722 |         {'u': 24}          |
            | SBC       | 241.319 | 236.722 | {'d': 1, 'w': 38, 'w1': 2} |
            +-----------+---------+---------+----------------------------+
=======
            python: from cryptographic_estimators.PKEstimator import PKEstimator
            python: from cryptographic_estimators.PKEstimator.PKAlgorithms import KMP
            python: A = PKEstimator(n=100,m=50,q=31,ell=2,excluded_algorithms=[KMP])
            python: A.table(precision=3, show_all_parameters=1)
            +-----------+--------------------------------------------------+
            |           |                     estimate                     |
            +-----------+---------+---------+------------------------------+
            | algorithm |    time |  memory |          parameters          |
            +-----------+---------+---------+------------------------------+
            | SBC       | 194.266 | 187.945 | {'d': 35, 'w': 57, 'w1': 28} |
            +-----------+---------+---------+------------------------------+
>>>>>>> 292938d9

        """
        super(PKEstimator, self).table(show_quantum_complexity=show_quantum_complexity,
                                       show_tilde_o_time=show_tilde_o_time,
                                       show_all_parameters=show_all_parameters,
                                       precision=precision, truncate=truncate)<|MERGE_RESOLUTION|>--- conflicted
+++ resolved
@@ -65,15 +65,9 @@
 
         EXAMPLES::
 
-<<<<<<< HEAD
             sage: from cryptographic_estimators.PKEstimator import PKEstimator
             sage: A = PKEstimator(n=40,m=10,q=7,ell=2)
             sage: A.table()
-=======
-            >>> from cryptographic_estimators.PKEstimator import PKEstimator
-            >>> A = PKEstimator(n=100,m=50,q=31,ell=2)
-            >>> A.table()
->>>>>>> 292938d9
             +-----------+----------------+
             |           |    estimate    |
             +-----------+-------+--------+
@@ -83,7 +77,6 @@
             | SBC       | 137.6 |   42.8 |
             +-----------+-------+--------+
 
-<<<<<<< HEAD
         TESTS::
 
             sage: from cryptographic_estimators.PKEstimator import PKEstimator
@@ -97,19 +90,7 @@
             | KMP       | 243.808 | 243.722 |         {'u': 24}          |
             | SBC       | 241.319 | 236.722 | {'d': 1, 'w': 38, 'w1': 2} |
             +-----------+---------+---------+----------------------------+
-=======
-            python: from cryptographic_estimators.PKEstimator import PKEstimator
-            python: from cryptographic_estimators.PKEstimator.PKAlgorithms import KMP
-            python: A = PKEstimator(n=100,m=50,q=31,ell=2,excluded_algorithms=[KMP])
-            python: A.table(precision=3, show_all_parameters=1)
-            +-----------+--------------------------------------------------+
-            |           |                     estimate                     |
-            +-----------+---------+---------+------------------------------+
-            | algorithm |    time |  memory |          parameters          |
-            +-----------+---------+---------+------------------------------+
-            | SBC       | 194.266 | 187.945 | {'d': 35, 'w': 57, 'w1': 28} |
-            +-----------+---------+---------+------------------------------+
->>>>>>> 292938d9
+
 
         """
         super(PKEstimator, self).table(show_quantum_complexity=show_quantum_complexity,
