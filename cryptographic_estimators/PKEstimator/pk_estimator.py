# ****************************************************************************
# Copyright 2023 Technology Innovation Institute
#
# This program is free software: you can redistribute it and/or modify
# it under the terms of the GNU General Public License as published by
# the Free Software Foundation, either version 3 of the License, or
# (at your option) any later version.
#
# This program is distributed in the hope that it will be useful,
# but WITHOUT ANY WARRANTY; without even the implied warranty of
# MERCHANTABILITY or FITNESS FOR A PARTICULAR PURPOSE.  See the
# GNU General Public License for more details.
#
# You should have received a copy of the GNU General Public License
# along with this program.  If not, see <https://www.gnu.org/licenses/>.
# ****************************************************************************

from ..PKEstimator.pk_algorithm import PKAlgorithm
from ..PKEstimator.pk_problem import PKProblem
from ..base_estimator import BaseEstimator
from math import inf


class PKEstimator(BaseEstimator):
    """
    Construct an instance of Permuted Kernel Estimator

    INPUT:

    - ``n`` -- columns of the matrix
    - ``m`` -- rows of the matrix
    - ``q`` -- size of the field
    - ``ell`` -- rows of the matrix whose permutation should lie in the kernel
    - ``sd_parameters`` -- Dictionary of optional parameter arguments for SDEstimator used by SBC algorithm
    - ``cost_for_list_operation`` -- Cost in Fq additions for one list operation in the SBC and KMP algorithm (default n-m)
    - ``memory_for_list_element`` -- Memory in Fq elements for one list element in the SBC and KMP algorithm (default n-m)
    - ``use_parity_row`` -- enables trick of appending extra (all one) row to the matrix, i.e., m -> m+1 (default:False)
    - ``excluded_algorithms`` -- a list/tuple of excluded algorithms (default: None)
    - ``nsolutions`` -- no. of solutions

    """
    excluded_algorithms_by_default = []

    def __init__(self, n: int, m: int, q: int, ell: int = 1, memory_bound=inf, **kwargs):
        if not kwargs.get("excluded_algorithms"):
            kwargs["excluded_algorithms"] = []

        kwargs["excluded_algorithms"] += self.excluded_algorithms_by_default
        super(PKEstimator, self).__init__(
            PKAlgorithm, PKProblem(n, m, q, ell=ell, memory_bound=memory_bound, **kwargs), **kwargs)

    def table(self, show_quantum_complexity=0, show_tilde_o_time=0,
              show_all_parameters=0, precision=1, truncate=0):
        """
        Print table describing the complexity of each algorithm and its optimal parameters

        INPUT:

        - ``show_quantum_complexity`` -- show quantum time complexity (default: true)
        - ``show_tilde_o_time`` -- show Ō time complexity (default: true)
        - ``show_all_parameters`` -- show all optimization parameters (default: true)
        - ``precision`` -- number of decimal digits output (default: 1)
        - ``truncate`` -- truncate rather than round the output (default: false)

        EXAMPLES::

            sage: from cryptographic_estimators.PKEstimator import PKEstimator
<<<<<<< HEAD
            sage: A = PKEstimator(n=40,m=10,q=7,ell=2)
=======
            sage: A = PKEstimator(n=100,m=50,q=31,ell=2)
>>>>>>> f543ef02
            sage: A.table()
            +-----------+----------------+
            |           |    estimate    |
            +-----------+-------+--------+
            | algorithm |  time | memory |
            +-----------+-------+--------+
<<<<<<< HEAD
            | KMP       | 146.4 |  105.5 |
            | SBC       | 137.6 |   42.8 |
            +-----------+-------+--------+

        TESTS::

            sage: from cryptographic_estimators.PKEstimator import PKEstimator
            sage: A = PKEstimator(n=100,m=50,q=31,ell=2)
            sage: A.table(precision=3, show_all_parameters=1) # long time
            +-----------+------------------------------------------------+
            |           |                    estimate                    |
            +-----------+---------+---------+----------------------------+
            | algorithm |    time |  memory |         parameters         |
            +-----------+---------+---------+----------------------------+
            | KMP       | 243.808 | 243.722 |         {'u': 24}          |
            | SBC       | 241.319 | 236.722 | {'d': 1, 'w': 38, 'w1': 2} |
            +-----------+---------+---------+----------------------------+

=======
            | KMP       | 243.8 |  243.7 |
            | SBC       | 241.3 |  236.7 |
            +-----------+-------+--------+

            sage: from cryptographic_estimators.PKEstimator import PKEstimator
            sage: from cryptographic_estimators.PKEstimator.PKAlgorithms import KMP
            sage: A = PKEstimator(n=100,m=50,q=31,ell=2,excluded_algorithms=[KMP])
            sage: A.table(precision=3, show_all_parameters=1)
            +-----------+--------------------------------------------------+
            |           |                     estimate                     |
            +-----------+---------+---------+------------------------------+
            | algorithm |    time |  memory |          parameters          |
            +-----------+---------+---------+------------------------------+
            | SBC       | 194.266 | 187.945 | {'d': 35, 'w': 57, 'w1': 28} |
            +-----------+---------+---------+------------------------------+
>>>>>>> f543ef02

        """
        super(PKEstimator, self).table(show_quantum_complexity=show_quantum_complexity,
                                       show_tilde_o_time=show_tilde_o_time,
                                       show_all_parameters=show_all_parameters,
                                       precision=precision, truncate=truncate)<|MERGE_RESOLUTION|>--- conflicted
+++ resolved
@@ -65,18 +65,12 @@
         EXAMPLES::
 
             sage: from cryptographic_estimators.PKEstimator import PKEstimator
-<<<<<<< HEAD
             sage: A = PKEstimator(n=40,m=10,q=7,ell=2)
-=======
-            sage: A = PKEstimator(n=100,m=50,q=31,ell=2)
->>>>>>> f543ef02
             sage: A.table()
             +-----------+----------------+
             |           |    estimate    |
             +-----------+-------+--------+
             | algorithm |  time | memory |
-            +-----------+-------+--------+
-<<<<<<< HEAD
             | KMP       | 146.4 |  105.5 |
             | SBC       | 137.6 |   42.8 |
             +-----------+-------+--------+
@@ -95,23 +89,6 @@
             | SBC       | 241.319 | 236.722 | {'d': 1, 'w': 38, 'w1': 2} |
             +-----------+---------+---------+----------------------------+
 
-=======
-            | KMP       | 243.8 |  243.7 |
-            | SBC       | 241.3 |  236.7 |
-            +-----------+-------+--------+
-
-            sage: from cryptographic_estimators.PKEstimator import PKEstimator
-            sage: from cryptographic_estimators.PKEstimator.PKAlgorithms import KMP
-            sage: A = PKEstimator(n=100,m=50,q=31,ell=2,excluded_algorithms=[KMP])
-            sage: A.table(precision=3, show_all_parameters=1)
-            +-----------+--------------------------------------------------+
-            |           |                     estimate                     |
-            +-----------+---------+---------+------------------------------+
-            | algorithm |    time |  memory |          parameters          |
-            +-----------+---------+---------+------------------------------+
-            | SBC       | 194.266 | 187.945 | {'d': 35, 'w': 57, 'w1': 28} |
-            +-----------+---------+---------+------------------------------+
->>>>>>> f543ef02
 
         """
         super(PKEstimator, self).table(show_quantum_complexity=show_quantum_complexity,
