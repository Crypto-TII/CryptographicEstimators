# ****************************************************************************
# Copyright 2023 Technology Innovation Institute
#
# This program is free software: you can redistribute it and/or modify
# it under the terms of the GNU General Public License as published by
# the Free Software Foundation, either version 3 of the License, or
# (at your option) any later version.
#
# This program is distributed in the hope that it will be useful,
# but WITHOUT ANY WARRANTY; without even the implied warranty of
# MERCHANTABILITY or FITNESS FOR A PARTICULAR PURPOSE.  See the
# GNU General Public License for more details.
#
# You should have received a copy of the GNU General Public License
# along with this program.  If not, see <https://www.gnu.org/licenses/>.
# ****************************************************************************

from math import comb as binomial, log2, factorial
from random import randint


def gv_distance(n: int, k: int, q: int):
    """
    Gilbert Varsharmov bound
    """
    d = 1
    right_term = q ** (n - k)
    left_term = 0
    while left_term <= right_term:
        left_term += binomial(n, d) * (q - 1) ** d
        d += 1
    d = d - 1
    return d


def number_of_weight_d_codewords(n: int, k: int, q: int, d: int):
    """
    Returns the number of weight d code words in a (n,k,q) code
    """
    return binomial(n, d) * (q - 1) ** d // q ** (n - k)
<<<<<<< HEAD
=======

>>>>>>> 21093abd


def random_sparse_vec_orbit(n: int, w: int, q: int):
    """

    """
    counts = [0] * (q - 1)
    s = 0
    while s < w:
        a = randint(0, q - 2)
        s += 1
        counts[a] += 1
    orbit_size = factorial(n) // factorial(n - w)
    for c in counts:
        orbit_size //= factorial(c)
    return log2(orbit_size)


def median_size_of_random_orbit(n: int, w: int, q: int):
    """

    """
    S = []
    for x in range(100):
        S.append(random_sparse_vec_orbit(n, w, q))
    S.sort()
    return S[49]


def hamming_ball(n: int, q: int, w: int):
    """

    """
    S = 0
    for i in range(0, w + 1):
        S += binomial(n, i) * (q - 1) ** i
    return log2(S)<|MERGE_RESOLUTION|>--- conflicted
+++ resolved
@@ -38,11 +38,6 @@
     Returns the number of weight d code words in a (n,k,q) code
     """
     return binomial(n, d) * (q - 1) ** d // q ** (n - k)
-<<<<<<< HEAD
-=======
-
->>>>>>> 21093abd
-
 
 def random_sparse_vec_orbit(n: int, w: int, q: int):
     """
