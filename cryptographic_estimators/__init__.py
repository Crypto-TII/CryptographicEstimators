--- conflicted
+++ resolved
@@ -14,15 +14,6 @@
 from . import UOVEstimator
 from . import MAYOEstimator
 
-<<<<<<< HEAD
-# WARNING: These lines are mandatory to config the upper bound value of any
-# power serie produced by Flint. It may produce test errors if you set it
-# below 400. Also, do not remove the fmpq_series import; it is needed
-# by ctx to be able to set the cap.
-from flint import fmpq_series as power_series, ctx
-
-ctx.cap = 20000
-=======
 # WARNING:
 # This sets the MAXIMUM number of coefficients that can be calculated for any
 # power series created with python-flint.
@@ -31,5 +22,4 @@
 # below 4000 will raise testing errors.
 MAX_COEFFS = 20000
 from flint import fmpq_series as power_series, ctx
-ctx.cap = MAX_COEFFS
->>>>>>> fc19ebdd
+ctx.cap = MAX_COEFFS