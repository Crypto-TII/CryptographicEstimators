--- conflicted
+++ resolved
@@ -9,8 +9,6 @@
 from . import LEEstimator
 from . import PEEstimator
 from . import DummyEstimator
-<<<<<<< HEAD
 from . import MREstimator
-=======
-from . import UOVEstimator
->>>>>>> 1f1fa623
+
+from . import UOVEstimator