# ****************************************************************************
# Copyright 2023 Technology Innovation Institute
#
# This program is free software: you can redistribute it and/or modify
# it under the terms of the GNU General Public License as published by
# the Free Software Foundation, either version 3 of the License, or
# (at your option) any later version.
#
# This program is distributed in the hope that it will be useful,
# but WITHOUT ANY WARRANTY; without even the implied warranty of
# MERCHANTABILITY or FITNESS FOR A PARTICULAR PURPOSE.  See the
# GNU General Public License for more details.
#
# You should have received a copy of the GNU General Public License
# along with this program.  If not, see <https://www.gnu.org/licenses/>.
# ****************************************************************************


from .scipy_model import ScipyModel
from ..sd_problem import SDProblem
from .workfactor_helper import binomial_approximation


class BallCollisionScipyModel(ScipyModel):
    def __init__(self, par_names: list, problem: SDProblem, iterations, accuracy):
        """Optimization model for workfactor computation of Ball-Collision algorithm."""
        super().__init__(par_names, problem, iterations, accuracy)

    def _build_model_and_set_constraints(self):
        self.L1 = lambda x: binomial_approximation(self.rate(x) / 2, x.p / 2) + binomial_approximation(
            x.l / 2, x.pl / 2
        )

        self.constraints = [
<<<<<<< HEAD
            {'type': 'ineq', 'fun': self._inject_vars(
                lambda x: self.rate(x) - x.p)},
            {'type': 'ineq', 'fun': self._inject_vars(lambda x: x.l - x.pl)},
            {'type': 'ineq', 'fun': self._inject_vars(lambda x: (
                1. - self.rate(x) - x.l) - (self.w(x) - x.p - x.pl))},
            {'type': 'ineq', 'fun': self._inject_vars(
                lambda x: self.w(x) - x.p - x.pl)},
=======
            {"type": "ineq", "fun": self._inject_vars(lambda x: self.rate(x) - x.p)},
            {"type": "ineq", "fun": self._inject_vars(lambda x: x.l - x.pl)},
            {
                "type": "ineq",
                "fun": self._inject_vars(lambda x: (1.0 - self.rate(x) - x.l) - (self.w(x) - x.p - x.pl)),
            },
            {
                "type": "ineq",
                "fun": self._inject_vars(lambda x: self.w(x) - x.p - x.pl),
            },
>>>>>>> 2bfa0d2c
        ]


    def _memory(self, x):
        return self.L1(x)

    def _time_lists(self, x):
        return [max(self.L1(x), 2 * self.L1(x) - x.l)]

    def _time_perms(self, x):
        return max(0,
                   binomial_approximation(1., self.w(x))
                   - binomial_approximation(self.rate(x), x.p)
                   - binomial_approximation(x.l, x.pl)
                   - binomial_approximation(1 - self.rate(x) -
                                            x.l, self.w(x) - x.p - x.pl)
                   - self.nsolutions
                   )

    def _time(self, x):
        x = self.set_vars(*x)
        return self._time_perms(x) + max(self._time_lists(x))<|MERGE_RESOLUTION|>--- conflicted
+++ resolved
@@ -27,12 +27,11 @@
         super().__init__(par_names, problem, iterations, accuracy)
 
     def _build_model_and_set_constraints(self):
-        self.L1 = lambda x: binomial_approximation(self.rate(x) / 2, x.p / 2) + binomial_approximation(
-            x.l / 2, x.pl / 2
-        )
+        self.L1 = lambda x: binomial_approximation(
+            self.rate(x) / 2, x.p / 2
+        ) + binomial_approximation(x.l / 2, x.pl / 2)
 
         self.constraints = [
-<<<<<<< HEAD
             {'type': 'ineq', 'fun': self._inject_vars(
                 lambda x: self.rate(x) - x.p)},
             {'type': 'ineq', 'fun': self._inject_vars(lambda x: x.l - x.pl)},
@@ -40,20 +39,7 @@
                 1. - self.rate(x) - x.l) - (self.w(x) - x.p - x.pl))},
             {'type': 'ineq', 'fun': self._inject_vars(
                 lambda x: self.w(x) - x.p - x.pl)},
-=======
-            {"type": "ineq", "fun": self._inject_vars(lambda x: self.rate(x) - x.p)},
-            {"type": "ineq", "fun": self._inject_vars(lambda x: x.l - x.pl)},
-            {
-                "type": "ineq",
-                "fun": self._inject_vars(lambda x: (1.0 - self.rate(x) - x.l) - (self.w(x) - x.p - x.pl)),
-            },
-            {
-                "type": "ineq",
-                "fun": self._inject_vars(lambda x: self.w(x) - x.p - x.pl),
-            },
->>>>>>> 2bfa0d2c
         ]
-
 
     def _memory(self, x):
         return self.L1(x)
