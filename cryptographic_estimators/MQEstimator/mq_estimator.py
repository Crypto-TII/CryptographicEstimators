# ****************************************************************************
# Copyright 2023 Technology Innovation Institute
#
# This program is free software: you can redistribute it and/or modify
# it under the terms of the GNU General Public License as published by
# the Free Software Foundation, either version 3 of the License, or
# (at your option) any later version.
#
# This program is distributed in the hope that it will be useful,
# but WITHOUT ANY WARRANTY; without even the implied warranty of
# MERCHANTABILITY or FITNESS FOR A PARTICULAR PURPOSE.  See the
# GNU General Public License for more details.
#
# You should have received a copy of the GNU General Public License
# along with this program.  If not, see <https://www.gnu.org/licenses/>.
# ****************************************************************************


from ..MQEstimator.mq_algorithm import MQAlgorithm
from ..MQEstimator.mq_problem import MQProblem
from ..base_estimator import BaseEstimator
from math import inf


class MQEstimator(BaseEstimator):
    """
    Construct an instance of MQEstimator

    INPUT:

    - ``n`` -- number of variables
    - ``m`` -- number of polynomials
    - ``q`` -- order of the finite field (default: None)
    - ``w`` -- linear algebra constant (default: 2)
    - ``theta`` -- bit complexity exponent (default: 2)
    - ``h`` -- external hybridization parameter (default: 0)
    - ``nsolutions`` -- number of solutions in logarithmic scale (default: max(expected_number_solutions, 0))
    - ``excluded_algorithms`` -- a list/tuple of excluded algorithms (default: None)
    - ``memory_access`` -- specifies the memory access cost model (default: 0, choices: 0 - constant, 1 - logarithmic, 2 - square-root, 3 - cube-root or deploy custom function which takes as input the logarithm of the total memory usage)
    - ``complexity_type`` -- complexity type to consider (0: estimate, 1: tilde O complexity, default 0)
    - ``bit_complexities`` -- state complexity as bit rather than field operations (default 1, only relevant for complexity_type 0)

        TESTS::

            sage: from cryptographic_estimators.MQEstimator import MQEstimator
            sage: E = MQEstimator(q=2, m=42, n=41, memory_bound=45, w=2)
            sage: E.table() # long time
            +------------------+---------------+
            |                  |    estimate   |
            +------------------+------+--------+
            | algorithm        | time | memory |
            +------------------+------+--------+
            | Bjorklund        | 80.3 |   31.5 |
            | BooleanSolveFXL  | 46.3 |   16.1 |
            | Crossbred        | 39.8 |   37.9 |
            | DinurFirst       | 57.7 |   37.9 |
            | DinurSecond      | 42.8 |   33.6 |
            | ExhaustiveSearch | 44.4 |   16.1 |
<<<<<<< HEAD
            | F5               | 86.2 |   57.0 |
            | HybridF5         | 49.8 |   16.1 |
            | Lokshtanov       | 87.1 |   42.4 |
=======
            | F5               | 62.9 |   57.0 |
            | HybridF5         | 48.6 |   16.1 |
            | Lokshtanov       | 93.9 |   42.4 |
>>>>>>> 04233727
            +------------------+------+--------+

            sage: E = MQEstimator(n=15, m=15, q=2, w=2)
            sage: E.table(precision=3, truncate=1)
            +------------------+-----------------+
            |                  |     estimate    |
            +------------------+--------+--------+
            | algorithm        |   time | memory |
            +------------------+--------+--------+
            | Bjorklund        | 42.451 | 15.316 |
            | BooleanSolveFXL  | 20.339 | 11.720 |
            | Crossbred        | 17.672 | 16.785 |
            | DinurFirst       | 32.111 | 19.493 |
            | DinurSecond      | 20.349 | 15.801 |
            | ExhaustiveSearch | 17.966 | 11.720 |
<<<<<<< HEAD
            | F5               | 37.403 | 23.158 |
            | HybridF5         | 22.360 | 11.720 |
            | Lokshtanov       | 62.854 | 16.105 |
=======
            | F5               | 27.747 | 23.158 |
            | HybridF5         | 21.076 | 11.720 |
            | Lokshtanov       | 67.123 | 16.105 |
>>>>>>> 04233727
            +------------------+--------+--------+

    """

    def __init__(self, n: int, m: int, q=None, memory_bound=inf, **kwargs):
        super(MQEstimator, self).__init__(MQAlgorithm, MQProblem(
            n=n, m=m, q=q, memory_bound=memory_bound, **kwargs), **kwargs)

    def table(self, show_quantum_complexity=0, show_tilde_o_time=0, show_all_parameters=0, precision=1, truncate=0):
        """
        Print table describing the complexity of each algorithm and its optimal parameters

        INPUT:

        - ``show_quantum_complexity`` -- show quantum time complexity (default: true)
        - ``show_tilde_o_time`` -- show Ō time complexity (default: true)
        - ``show_all_parameters`` -- show all optimization parameters (default: true)
        - ``precision`` -- number of decimal digits output (default: 1)
        - ``truncate`` -- truncate rather than round the output (default: false)

        EXAMPLES::

            sage: from cryptographic_estimators.MQEstimator import MQEstimator
            sage: E = MQEstimator(q=3, m=42, n=41, memory_bound=45, w=2)
            sage: E.table() # long time
            +------------------+----------------+
            |                  |    estimate    |
            +------------------+-------+--------+
            | algorithm        |  time | memory |
            +------------------+-------+--------+
            | BooleanSolveFXL  |  68.8 |   26.1 |
            | Crossbred        |  60.4 |   44.5 |
            | ExhaustiveSearch |  67.1 |   17.1 |
<<<<<<< HEAD
            | F5               | 107.4 |   71.9 |
            | HybridF5         |  74.5 |   17.1 |
            | Lokshtanov       | 168.8 |   44.9 |
=======
            | F5               |  78.3 |   71.9 |
            | HybridF5         |  67.8 |   26.7 |
            | Lokshtanov       | 174.5 |   44.9 |
>>>>>>> 04233727
            +------------------+-------+--------+

        TESTS::

            sage: from cryptographic_estimators.MQEstimator import MQEstimator
            sage: E = MQEstimator(q=16, m=42, n=41, complexity_type=1, w=2)
            sage: E.table(show_tilde_o_time=1, show_all_parameters=1) # long time
<<<<<<< HEAD
            +------------------+---------------------------------------------------+---------------------------------------------------+
            |                  |                      estimate                     |                  tilde_o_estimate                 |
            +------------------+-------+--------+----------------------------------+-------+--------+----------------------------------+
            | algorithm        |  time | memory |            parameters            |  time | memory |            parameters            |
            +------------------+-------+--------+----------------------------------+-------+--------+----------------------------------+
            | BooleanSolveFXL  | 113.2 |   48.7 | {'k': 7, 'variant': 'las_vegas'} |  98.4 |   70.4 | {'k': 7, 'variant': 'las_vegas'} |
            | Crossbred        | 109.8 |   89.8 |    {'D': 16, 'd': 1, 'k': 19}    | 100.1 |   87.8 |    {'D': 16, 'd': 1, 'k': 19}    |
            | ExhaustiveSearch | 167.4 |   18.1 |                {}                | 164.0 |    0.0 |                {}                |
            | F5               | 165.5 |  111.9 |                {}                | 156.1 |  109.9 |                {}                |
            | HybridF5         | 128.1 |   57.3 |            {'k': 10}             | 118.8 |   55.3 |            {'k': 10}             |
            | Lokshtanov       | 620.9 |  164.4 |         {'delta': 1/41}          | 147.6 |   16.4 |          {'delta': 0.9}          |
            +------------------+-------+--------+----------------------------------+-------+--------+----------------------------------+


            sage: E = MQEstimator(q=2, m=42, n=41)
=======
            +------------------+-------------------------------------------------------+-------------------------------------------------------+
            |                  |                        estimate                       |                    tilde_o_estimate                   |
            +------------------+-------+--------+--------------------------------------+-------+--------+--------------------------------------+
            | algorithm        |  time | memory |              parameters              |  time | memory |              parameters              |
            +------------------+-------+--------+--------------------------------------+-------+--------+--------------------------------------+
            | BooleanSolveFXL  | 107.8 |   71.5 | {'k': 7, 'variant': 'deterministic'} |  98.4 |   70.4 | {'k': 7, 'variant': 'deterministic'} |
            | Crossbred        |  93.6 |   89.7 |      {'D': 16, 'd': 7, 'k': 32}      |  87.8 |   87.7 |      {'D': 16, 'd': 7, 'k': 32}      |
            | ExhaustiveSearch | 167.4 |   18.1 |                  {}                  | 164.0 |    0.0 |                  {}                  |
            | F5               | 120.5 |  111.9 |                  {}                  | 111.1 |  109.9 |                  {}                  |
            | HybridF5         | 104.6 |   72.4 |               {'k': 6}               |  95.2 |   70.4 |               {'k': 6}               |
            | Lokshtanov       | 626.3 |  164.4 |           {'delta': 1/41}            | 147.6 |   16.4 |            {'delta': 0.9}            |
            +------------------+-------+--------+--------------------------------------+-------+--------+--------------------------------------+


            sage: E = MQEstimator(q=2, m=42, n=41, w=2.81)
>>>>>>> 04233727
            sage: E.table(show_tilde_o_time=1, show_all_parameters=1) # long time
            +------------------+---------------------------------------------------+-------------------------------------------------------------------+
            |                  |                      estimate                     |                          tilde_o_estimate                         |
            +------------------+------+--------+-----------------------------------+------+--------+---------------------------------------------------+
            | algorithm        | time | memory |             parameters            | time | memory |                     parameters                    |
            +------------------+------+--------+-----------------------------------+------+--------+---------------------------------------------------+
            | Bjorklund        | 80.3 |   31.5 |         {'lambda_': 13/41}        | 32.9 |   32.9 |                {'lambda_': 0.19677}               |
            | BooleanSolveFXL  | 46.3 |   16.1 | {'k': 40, 'variant': 'las_vegas'} | 43.2 |    1.6 |         {'k': 40, 'variant': 'las_vegas'}         |
            | Crossbred        | 44.7 |   30.6 |     {'D': 5, 'd': 1, 'k': 13}     | 38.7 |   30.6 |             {'D': 5, 'd': 1, 'k': 13}             |
            | DinurFirst       | 57.7 |   37.9 | {'kappa': 13/40, 'lambda_': 7/40} | 28.5 |   28.5 | {'kappa': 0.3057, 'lambda_': 0.18665241123894338} |
            | DinurSecond      | 42.8 |   33.6 |             {'n1': 7}             | 33.4 |   25.8 |             {'n1': 7.592592592592592}             |
            | ExhaustiveSearch | 44.4 |   16.1 |                 {}                | 41.0 |    0.0 |                         {}                        |
            | F5               | 86.2 |   57.0 |                 {}                | 80.8 |   57.0 |                         {}                        |
            | HybridF5         | 49.8 |   16.1 |             {'k': 40}             | 44.5 |   16.1 |                     {'k': 40}                     |
            | Lokshtanov       | 87.1 |   42.4 |          {'delta': 1/41}          | 35.9 |    5.1 |                 {'delta': 0.8765}                 |
            +------------------+------+--------+-----------------------------------+------+--------+---------------------------------------------------+
<<<<<<< HEAD
        """
=======

"""
>>>>>>> 04233727

        super(MQEstimator, self).table(show_quantum_complexity=show_quantum_complexity,
                                       show_tilde_o_time=show_tilde_o_time,
                                       show_all_parameters=show_all_parameters,
                                       precision=precision, truncate=truncate)<|MERGE_RESOLUTION|>--- conflicted
+++ resolved
@@ -43,7 +43,7 @@
         TESTS::
 
             sage: from cryptographic_estimators.MQEstimator import MQEstimator
-            sage: E = MQEstimator(q=2, m=42, n=41, memory_bound=45, w=2)
+            sage: E = MQEstimator(q=2, m=42, n=41, memory_bound=45)
             sage: E.table() # long time
             +------------------+---------------+
             |                  |    estimate   |
@@ -52,22 +52,16 @@
             +------------------+------+--------+
             | Bjorklund        | 80.3 |   31.5 |
             | BooleanSolveFXL  | 46.3 |   16.1 |
-            | Crossbred        | 39.8 |   37.9 |
+            | Crossbred        | 44.7 |   30.6 |
             | DinurFirst       | 57.7 |   37.9 |
             | DinurSecond      | 42.8 |   33.6 |
             | ExhaustiveSearch | 44.4 |   16.1 |
-<<<<<<< HEAD
-            | F5               | 86.2 |   57.0 |
-            | HybridF5         | 49.8 |   16.1 |
-            | Lokshtanov       | 87.1 |   42.4 |
-=======
             | F5               | 62.9 |   57.0 |
             | HybridF5         | 48.6 |   16.1 |
             | Lokshtanov       | 93.9 |   42.4 |
->>>>>>> 04233727
             +------------------+------+--------+
 
-            sage: E = MQEstimator(n=15, m=15, q=2, w=2)
+            sage: E = MQEstimator(n=15, m=15, q=2)
             sage: E.table(precision=3, truncate=1)
             +------------------+-----------------+
             |                  |     estimate    |
@@ -76,19 +70,13 @@
             +------------------+--------+--------+
             | Bjorklund        | 42.451 | 15.316 |
             | BooleanSolveFXL  | 20.339 | 11.720 |
-            | Crossbred        | 17.672 | 16.785 |
+            | Crossbred        | 20.342 |  8.980 |
             | DinurFirst       | 32.111 | 19.493 |
             | DinurSecond      | 20.349 | 15.801 |
             | ExhaustiveSearch | 17.966 | 11.720 |
-<<<<<<< HEAD
-            | F5               | 37.403 | 23.158 |
-            | HybridF5         | 22.360 | 11.720 |
-            | Lokshtanov       | 62.854 | 16.105 |
-=======
             | F5               | 27.747 | 23.158 |
             | HybridF5         | 21.076 | 11.720 |
             | Lokshtanov       | 67.123 | 16.105 |
->>>>>>> 04233727
             +------------------+--------+--------+
 
     """
@@ -112,49 +100,26 @@
         EXAMPLES::
 
             sage: from cryptographic_estimators.MQEstimator import MQEstimator
-            sage: E = MQEstimator(q=3, m=42, n=41, memory_bound=45, w=2)
+            sage: E = MQEstimator(q=3, m=42, n=41, memory_bound=45)
             sage: E.table() # long time
             +------------------+----------------+
             |                  |    estimate    |
             +------------------+-------+--------+
             | algorithm        |  time | memory |
             +------------------+-------+--------+
-            | BooleanSolveFXL  |  68.8 |   26.1 |
-            | Crossbred        |  60.4 |   44.5 |
+            | BooleanSolveFXL  |  71.1 |   17.1 |
+            | Crossbred        |  64.3 |   39.0 |
             | ExhaustiveSearch |  67.1 |   17.1 |
-<<<<<<< HEAD
-            | F5               | 107.4 |   71.9 |
-            | HybridF5         |  74.5 |   17.1 |
-            | Lokshtanov       | 168.8 |   44.9 |
-=======
             | F5               |  78.3 |   71.9 |
             | HybridF5         |  67.8 |   26.7 |
             | Lokshtanov       | 174.5 |   44.9 |
->>>>>>> 04233727
             +------------------+-------+--------+
 
         TESTS::
 
             sage: from cryptographic_estimators.MQEstimator import MQEstimator
-            sage: E = MQEstimator(q=16, m=42, n=41, complexity_type=1, w=2)
+            sage: E = MQEstimator(q=16, m=42, n=41, complexity_type=1)
             sage: E.table(show_tilde_o_time=1, show_all_parameters=1) # long time
-<<<<<<< HEAD
-            +------------------+---------------------------------------------------+---------------------------------------------------+
-            |                  |                      estimate                     |                  tilde_o_estimate                 |
-            +------------------+-------+--------+----------------------------------+-------+--------+----------------------------------+
-            | algorithm        |  time | memory |            parameters            |  time | memory |            parameters            |
-            +------------------+-------+--------+----------------------------------+-------+--------+----------------------------------+
-            | BooleanSolveFXL  | 113.2 |   48.7 | {'k': 7, 'variant': 'las_vegas'} |  98.4 |   70.4 | {'k': 7, 'variant': 'las_vegas'} |
-            | Crossbred        | 109.8 |   89.8 |    {'D': 16, 'd': 1, 'k': 19}    | 100.1 |   87.8 |    {'D': 16, 'd': 1, 'k': 19}    |
-            | ExhaustiveSearch | 167.4 |   18.1 |                {}                | 164.0 |    0.0 |                {}                |
-            | F5               | 165.5 |  111.9 |                {}                | 156.1 |  109.9 |                {}                |
-            | HybridF5         | 128.1 |   57.3 |            {'k': 10}             | 118.8 |   55.3 |            {'k': 10}             |
-            | Lokshtanov       | 620.9 |  164.4 |         {'delta': 1/41}          | 147.6 |   16.4 |          {'delta': 0.9}          |
-            +------------------+-------+--------+----------------------------------+-------+--------+----------------------------------+
-
-
-            sage: E = MQEstimator(q=2, m=42, n=41)
-=======
             +------------------+-------------------------------------------------------+-------------------------------------------------------+
             |                  |                        estimate                       |                    tilde_o_estimate                   |
             +------------------+-------+--------+--------------------------------------+-------+--------+--------------------------------------+
@@ -169,8 +134,7 @@
             +------------------+-------+--------+--------------------------------------+-------+--------+--------------------------------------+
 
 
-            sage: E = MQEstimator(q=2, m=42, n=41, w=2.81)
->>>>>>> 04233727
+            sage: E = MQEstimator(q=2, m=42, n=41)
             sage: E.table(show_tilde_o_time=1, show_all_parameters=1) # long time
             +------------------+---------------------------------------------------+-------------------------------------------------------------------+
             |                  |                      estimate                     |                          tilde_o_estimate                         |
@@ -178,21 +142,17 @@
             | algorithm        | time | memory |             parameters            | time | memory |                     parameters                    |
             +------------------+------+--------+-----------------------------------+------+--------+---------------------------------------------------+
             | Bjorklund        | 80.3 |   31.5 |         {'lambda_': 13/41}        | 32.9 |   32.9 |                {'lambda_': 0.19677}               |
-            | BooleanSolveFXL  | 46.3 |   16.1 | {'k': 40, 'variant': 'las_vegas'} | 43.2 |    1.6 |         {'k': 40, 'variant': 'las_vegas'}         |
+            | BooleanSolveFXL  | 46.3 |   16.1 | {'k': 40, 'variant': 'las_vegas'} | 43.2 |   16.1 |         {'k': 40, 'variant': 'las_vegas'}         |
             | Crossbred        | 44.7 |   30.6 |     {'D': 5, 'd': 1, 'k': 13}     | 38.7 |   30.6 |             {'D': 5, 'd': 1, 'k': 13}             |
             | DinurFirst       | 57.7 |   37.9 | {'kappa': 13/40, 'lambda_': 7/40} | 28.5 |   28.5 | {'kappa': 0.3057, 'lambda_': 0.18665241123894338} |
             | DinurSecond      | 42.8 |   33.6 |             {'n1': 7}             | 33.4 |   25.8 |             {'n1': 7.592592592592592}             |
             | ExhaustiveSearch | 44.4 |   16.1 |                 {}                | 41.0 |    0.0 |                         {}                        |
             | F5               | 86.2 |   57.0 |                 {}                | 80.8 |   57.0 |                         {}                        |
             | HybridF5         | 49.8 |   16.1 |             {'k': 40}             | 44.5 |   16.1 |                     {'k': 40}                     |
-            | Lokshtanov       | 87.1 |   42.4 |          {'delta': 1/41}          | 35.9 |    5.1 |                 {'delta': 0.8765}                 |
+            | Lokshtanov       | 93.9 |   42.4 |          {'delta': 1/41}          | 35.9 |    5.1 |                 {'delta': 0.8765}                 |
             +------------------+------+--------+-----------------------------------+------+--------+---------------------------------------------------+
-<<<<<<< HEAD
-        """
-=======
 
 """
->>>>>>> 04233727
 
         super(MQEstimator, self).table(show_quantum_complexity=show_quantum_complexity,
                                        show_tilde_o_time=show_tilde_o_time,
