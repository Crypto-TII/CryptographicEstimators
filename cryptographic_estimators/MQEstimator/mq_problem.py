# ****************************************************************************
# Copyright 2023 Technology Innovation Institute
#
# This program is free software: you can redistribute it and/or modify
# it under the terms of the GNU General Public License as published by
# the Free Software Foundation, either version 3 of the License, or
# (at your option) any later version.
#
# This program is distributed in the hope that it will be useful,
# but WITHOUT ANY WARRANTY; without even the implied warranty of
# MERCHANTABILITY or FITNESS FOR A PARTICULAR PURPOSE.  See the
# GNU General Public License for more details.
#
# You should have received a copy of the GNU General Public License
# along with this program.  If not, see <https://www.gnu.org/licenses/>.
# ****************************************************************************


from ..base_problem import BaseProblem
from ..MQEstimator.mq_helper import ngates
from math import log2
from .mq_constants import *
from sage.functions.other import ceil
from sage.arith.misc import is_prime_power
from sage.all import GF


class MQProblem(BaseProblem):
    """
    Construct an instance of MQProblem

    INPUT:

    - ``n`` -- number of variables
    - ``m`` -- number of polynomials
    - ``q`` -- order of the finite field (default: None)
<<<<<<< HEAD
    - ``nsolutions`` --  number of (expected) solutions of the problem in logarithmic scale
=======
    - ``nsolutions`` --  number of solutions in logarithmic scale (default: max(expected_number_solutions, 0))
>>>>>>> 0782eff5
    - ``memory_bound`` -- maximum allowed memory to use for solving the problem

    """

    def __init__(self, n: int, m: int, q: int, **kwargs):
        if n < 1:
            raise ValueError("n must be >= 1")

        if m < 1:
            raise ValueError("m must be >= 1")

        if q is not None and not is_prime_power(q):
            raise ValueError("q must be a prime power")

        super().__init__(**kwargs)
        self.parameters[MQ_NUMBER_VARIABLES] = n
        self.parameters[MQ_NUMBER_POLYNOMIALS] = m
        self.parameters[MQ_FIELD_SIZE] = q
        self.nsolutions = kwargs.get(
            "nsolutions", self.expected_number_solutions())
        self._theta = kwargs.get("theta", 2)

    def to_bitcomplexity_time(self, basic_operations: float):
        """
        Returns the bit-complexity corresponding to basic_operations field multiplications

        INPUT:

        - ``basic_operations`` -- number of field multiplications (logarithmic)

        """
        q = self.parameters[MQ_FIELD_SIZE]
        theta = self._theta
        return ngates(q, basic_operations, theta=theta)

    @property
    def theta(self):
        """
        returns the runtime of the algorithm

        """
        return self._theta

    @theta.setter
    def theta(self, value: float):
        """
        sets the runtime

        """
        self._theta = value

    def to_bitcomplexity_memory(self, elements_to_store: float):
        """
        Returns the memory bit-complexity associated to a given number of elements to store

        INPUT:

        -``elements_to_store`` -- number of basic elements (logarithmic)

        """
        q = self.parameters[MQ_FIELD_SIZE]
        if q is None:
            return elements_to_store
        return log2(ceil(log2(q))) + elements_to_store

    def expected_number_solutions(self):
        """
        Returns the logarithm of the expected number of existing solutions to the problem
        """
        n, m, q = self.get_problem_parameters()
        return max(0, log2(q) * (n - m))

    def order_of_the_field(self):
        """
        Return the order of the field

        """
        q = self.parameters[MQ_FIELD_SIZE]
        return q

    def is_defined_over_finite_field(self):
        """
        Return `True` if the algorithm is defined over a finite field

        """
        return self.order_of_the_field()

    def npolynomials(self):
        """"
        Return the number of polynomials

        TESTS::

            sage: from cryptographic_estimators.MQEstimator.mq_problem import MQProblem
            sage: MQProblem(n=10, m=5, q=4).npolynomials()
            5
        """
        return self.parameters[MQ_NUMBER_POLYNOMIALS]

    def nvariables(self):
        """
        Return the number of variables

        TESTS::

            sage: from cryptographic_estimators.MQEstimator.mq_problem import MQProblem
            sage: MQProblem(n=10, m=5, q=4).nvariables()
            10
        """
        return self.parameters[MQ_NUMBER_VARIABLES]

    def get_problem_parameters(self):
        """
        Returns n, m, q
        """
        return self.parameters[MQ_NUMBER_VARIABLES], self.parameters[MQ_NUMBER_POLYNOMIALS], self.parameters[MQ_FIELD_SIZE]

    def is_overdefined_system(self):
        """
        Return `True` if the system is overdefined

        TESTS::

            sage: from cryptographic_estimators.MQEstimator.mq_problem import MQProblem
            sage: MQProblem(n=10, m=15, q=4).is_overdefined_system()
            True
            sage: MQProblem(n=10, m=5, q=4).is_overdefined_system()
            False
            sage: MQProblem(n=10, m=5, q=4).is_overdefined_system()
            False
        """
        return self.npolynomials() > self.nvariables()

    def is_underdefined_system(self):
        """
        Return `True` if the system is underdefined

        TESTS::

            sage: from cryptographic_estimators.MQEstimator.mq_problem import MQProblem
            sage: MQProblem(n=10, m=5, q=4).is_underdefined_system()
            True
            sage: MQProblem(n=5, m=10, q=4).is_underdefined_system()
            False
            sage: MQProblem(n=10, m=10, q=4).is_underdefined_system()
            False
        """
        return self.nvariables() > self.npolynomials()

    def is_square_system(self):
        """
        Return `True` is the system is square, i.e. there are equal no. of variables and polynomials

        TESTS::

            sage: from cryptographic_estimators.MQEstimator.mq_problem import MQProblem
            sage: MQProblem(n=10, m=10, q=4).is_square_system()
            True
            sage: MQProblem(n=10, m=5, q=4).is_square_system()
            False
        """
        return self.nvariables() == self.npolynomials()

    def __repr__(self):
        """
        """
        n, m, q = self.get_problem_parameters()
        base_field = GF(q)
        rep = f"MQ problem with (n,m,q) = ({str(n)}, {str(m)}, {str(q)}) over {str(base_field)}"

        return rep<|MERGE_RESOLUTION|>--- conflicted
+++ resolved
@@ -14,16 +14,18 @@
 # You should have received a copy of the GNU General Public License
 # along with this program.  If not, see <https://www.gnu.org/licenses/>.
 # ****************************************************************************
+ 
+
+
+ 
 
 
 from ..base_problem import BaseProblem
 from ..MQEstimator.mq_helper import ngates
 from math import log2
+from sage.functions.other import ceil
 from .mq_constants import *
-from sage.functions.other import ceil
 from sage.arith.misc import is_prime_power
-from sage.all import GF
-
 
 class MQProblem(BaseProblem):
     """
@@ -34,16 +36,12 @@
     - ``n`` -- number of variables
     - ``m`` -- number of polynomials
     - ``q`` -- order of the finite field (default: None)
-<<<<<<< HEAD
-    - ``nsolutions`` --  number of (expected) solutions of the problem in logarithmic scale
-=======
     - ``nsolutions`` --  number of solutions in logarithmic scale (default: max(expected_number_solutions, 0))
->>>>>>> 0782eff5
     - ``memory_bound`` -- maximum allowed memory to use for solving the problem
 
     """
 
-    def __init__(self, n: int, m: int, q: int, **kwargs):
+    def __init__(self, n: int, m: int, q:int, **kwargs):
         if n < 1:
             raise ValueError("n must be >= 1")
 
@@ -57,8 +55,7 @@
         self.parameters[MQ_NUMBER_VARIABLES] = n
         self.parameters[MQ_NUMBER_POLYNOMIALS] = m
         self.parameters[MQ_FIELD_SIZE] = q
-        self.nsolutions = kwargs.get(
-            "nsolutions", self.expected_number_solutions())
+        self.nsolutions = kwargs.get("nsolutions", self.expected_number_solutions())
         self._theta = kwargs.get("theta", 2)
 
     def to_bitcomplexity_time(self, basic_operations: float):
@@ -67,7 +64,7 @@
 
         INPUT:
 
-        - ``basic_operations`` -- number of field multiplications (logarithmic)
+        - ``basic_operations`` -- Number of field additions (logarithmic)
 
         """
         q = self.parameters[MQ_FIELD_SIZE]
@@ -96,7 +93,7 @@
 
         INPUT:
 
-        -``elements_to_store`` -- number of basic elements (logarithmic)
+        -``elements_to_store`` -- number of basic memory operations (logarithmic)
 
         """
         q = self.parameters[MQ_FIELD_SIZE]
@@ -206,7 +203,8 @@
         """
         """
         n, m, q = self.get_problem_parameters()
-        base_field = GF(q)
-        rep = f"MQ problem with (n,m,q) = ({str(n)}, {str(m)}, {str(q)}) over {str(base_field)}"
+        rep = "MQ problem with (n,m,q) = " \
+              + "(" + str(n) + "," + str(m) + "," + \
+            str(q) + ") over " + str(self.baseField)
 
         return rep