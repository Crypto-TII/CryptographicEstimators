# ****************************************************************************
# Copyright 2023 Technology Innovation Institute
#
# This program is free software: you can redistribute it and/or modify
# it under the terms of the GNU General Public License as published by
# the Free Software Foundation, either version 3 of the License, or
# (at your option) any later version.
#
# This program is distributed in the hope that it will be useful,
# but WITHOUT ANY WARRANTY; without even the implied warranty of
# MERCHANTABILITY or FITNESS FOR A PARTICULAR PURPOSE.  See the
# GNU General Public License for more details.
#
# You should have received a copy of the GNU General Public License
# along with this program.  If not, see <https://www.gnu.org/licenses/>.
# ****************************************************************************


from ..base_problem import BaseProblem
from ..MQEstimator.mq_helper import ngates
from math import log2
from sage.functions.other import ceil
from .mq_constants import *
from sage.arith.misc import is_prime_power

class MQProblem(BaseProblem):
    """
    Construct an instance of MQProblem

    INPUT:

    - ``n`` -- number of variables
    - ``m`` -- number of polynomials
    - ``q`` -- order of the finite field (default: None)
    - ``nsolutions`` --  number of (expected) solutions of the problem in logarithmic scale
    - ``memory_bound`` -- maximum allowed memory to use for solving the problem

    """

    def __init__(self, n: int, m: int, q:int, **kwargs):
        if n < 1:
            raise ValueError("n must be >= 1")

        if m < 1:
            raise ValueError("m must be >= 1")

        if q is not None and not is_prime_power(q):
            raise ValueError("q must be a prime power")

        super().__init__(**kwargs)
        self.parameters[MQ_NUMBER_VARIABLES] = n
        self.parameters[MQ_NUMBER_POLYNOMIALS] = m
        self.parameters[MQ_FIELD_SIZE] = q
<<<<<<< HEAD
        self.nsolutions = kwargs.get("nsolutions", self.expected_number_solutions())
=======
        self.nsolutions = kwargs.get("nsolutions", max(
            self.expected_number_solutions(), 0))
>>>>>>> 38abb283
        self._theta = kwargs.get("theta", 2)

    def to_bitcomplexity_time(self, basic_operations: float):
        """
        Returns the bit-complexity corresponding to basic_operations field multiplications

        INPUT:

        - ``basic_operations`` -- Number of field additions (logarithmic)
        - ``theta`` -- exponent of the conversion factor

        EXAMPLES::

        TESTS::

        """
        q = self.parameters[MQ_FIELD_SIZE]
        theta = self._theta
        return ngates(q, basic_operations, theta=theta)

    @property
    def theta(self):
        """
        returns the runtime of the algorithm

        """
        return self._theta

    @theta.setter
    def theta(self, value: float):
        """
        sets the runtime

        """
        self._theta = value

    def to_bitcomplexity_memory(self, elements_to_store: float):
        """
        Returns the memory bit-complexity associated to a given number of elements to store

        INPUT:

        -``elements_to_store`` -- number of basic memory operations (logarithmic)

        """
        q = self.parameters[MQ_FIELD_SIZE]
        if q is None:
            return elements_to_store
        return log2(ceil(log2(q))) + elements_to_store

    def expected_number_solutions(self):
        """
        Returns the logarithm of the expected number of existing solutions to the problem
        """
        n, m, q = self.get_problem_parameters()
        return max(0, log2(q) * (n - m))

    def order_of_the_field(self):
        """
        Return the order of the field

        """
        q = self.parameters[MQ_FIELD_SIZE]
        return q

    def is_defined_over_finite_field(self):
        """
        Return `True` if the algorithm is defined over a finite field

        """
        return self.order_of_the_field()

    def npolynomials(self):
        """"
        Return the number of polynomials

        TESTS::

            sage: from cryptographic_estimators.MQEstimator.mq_problem import MQProblem
            sage: MQProblem(n=10, m=5, q=4).npolynomials()
            5
        """
        return self.parameters[MQ_NUMBER_POLYNOMIALS]

    def nvariables(self):
        """
        Return the number of variables

        TESTS::

            sage: from cryptographic_estimators.MQEstimator.mq_problem import MQProblem
            sage: MQProblem(n=10, m=5, q=4).nvariables()
            10
        """
        return self.parameters[MQ_NUMBER_VARIABLES]

    def get_problem_parameters(self):
        """
        Returns n, m, q
        """
        return self.parameters[MQ_NUMBER_VARIABLES], self.parameters[MQ_NUMBER_POLYNOMIALS], self.parameters[MQ_FIELD_SIZE]

    def is_overdefined_system(self):
        """
        Return `True` if the system is overdefined

        TESTS::

            sage: from cryptographic_estimators.MQEstimator.mq_problem import MQProblem
            sage: MQProblem(n=10, m=15, q=4).is_overdefined_system()
            True
            sage: MQProblem(n=10, m=5, q=4).is_overdefined_system()
            False
            sage: MQProblem(n=10, m=5, q=4).is_overdefined_system()
            False
        """
        return self.npolynomials() > self.nvariables()

    def is_underdefined_system(self):
        """
        Return `True` if the system is underdefined

        TESTS::

            sage: from cryptographic_estimators.MQEstimator.mq_problem import MQProblem
            sage: MQProblem(n=10, m=5, q=4).is_underdefined_system()
            True
            sage: MQProblem(n=5, m=10, q=4).is_underdefined_system()
            False
            sage: MQProblem(n=10, m=10, q=4).is_underdefined_system()
            False
        """
        return self.nvariables() > self.npolynomials()

    def is_square_system(self):
        """
        Return `True` is the system is square, i.e. there are equal no. of variables and polynomials

        TESTS::

            sage: from cryptographic_estimators.MQEstimator.mq_problem import MQProblem
            sage: MQProblem(n=10, m=10, q=4).is_square_system()
            True
            sage: MQProblem(n=10, m=5, q=4).is_square_system()
            False
        """
        return self.nvariables() == self.npolynomials()

    def __repr__(self):
        """
        """
        n, m, q = self.get_problem_parameters()
        rep = "MQ problem with (n,m,q) = " \
              + "(" + str(n) + "," + str(m) + "," + \
            str(q) + ") over " + str(self.baseField)

        return rep<|MERGE_RESOLUTION|>--- conflicted
+++ resolved
@@ -14,6 +14,10 @@
 # You should have received a copy of the GNU General Public License
 # along with this program.  If not, see <https://www.gnu.org/licenses/>.
 # ****************************************************************************
+ 
+
+
+ 
 
 
 from ..base_problem import BaseProblem
@@ -51,12 +55,7 @@
         self.parameters[MQ_NUMBER_VARIABLES] = n
         self.parameters[MQ_NUMBER_POLYNOMIALS] = m
         self.parameters[MQ_FIELD_SIZE] = q
-<<<<<<< HEAD
         self.nsolutions = kwargs.get("nsolutions", self.expected_number_solutions())
-=======
-        self.nsolutions = kwargs.get("nsolutions", max(
-            self.expected_number_solutions(), 0))
->>>>>>> 38abb283
         self._theta = kwargs.get("theta", 2)
 
     def to_bitcomplexity_time(self, basic_operations: float):
@@ -67,10 +66,6 @@
 
         - ``basic_operations`` -- Number of field additions (logarithmic)
         - ``theta`` -- exponent of the conversion factor
-
-        EXAMPLES::
-
-        TESTS::
 
         """
         q = self.parameters[MQ_FIELD_SIZE]
