--- conflicted
+++ resolved
@@ -70,23 +70,14 @@
             sage: from cryptographic_estimators.UOVEstimator import UOVEstimator
             sage: A = UOVEstimator(n=14, m=12, q=8)
             sage: A.table()
-<<<<<<< HEAD
             +--------------+--------------+---------------+
             |              |              |    estimate   |
             +--------------+--------------+------+--------+
             | algorithm    | attack_type  | time | memory |
             +--------------+--------------+------+--------+
-            | DirectAttack | key-recovery | 33.2 |   21.8 |
+            | DirectAttack | key-recovery | 35.1 |   21.2 |
             +--------------+--------------+------+--------+
-=======
-            +--------------+---------------+
-            |              |    estimate   |
-            +--------------+------+--------+
-            | algorithm    | time | memory |
-            +--------------+------+--------+
-            | DirectAttack | 35.1 |   21.2 |
-            +--------------+------+--------+
->>>>>>> d6bb7343
+
 
         TESTS::
 
