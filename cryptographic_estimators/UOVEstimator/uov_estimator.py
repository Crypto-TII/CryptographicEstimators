--- conflicted
+++ resolved
@@ -68,7 +68,6 @@
         EXAMPLES::
 
             sage: from cryptographic_estimators.UOVEstimator import UOVEstimator
-<<<<<<< HEAD
             sage: A = UOVEstimator(n=24, m=10, q=2)
             sage: A.table() # long time
             +--------------------+--------------+---------------+------------------+
@@ -81,17 +80,6 @@
             | CollisionAttack    |   forgery    |  7.8 |   12.5 |    -- |       -- |
             | IntersectionAttack | key-recovery | 35.3 |   13.2 |    -- |       -- |
             +--------------------+--------------+------+--------+-------+----------+
-=======
-            sage: A = UOVEstimator(n=14, m=12, q=8)
-            sage: A.table()
-            +--------------+--------------+---------------+
-            |              |              |    estimate   |
-            +--------------+--------------+------+--------+
-            | algorithm    | attack_type  | time | memory |
-            +--------------+--------------+------+--------+
-            | DirectAttack | key-recovery | 35.1 |   21.2 |
-            +--------------+--------------+------+--------+
->>>>>>> 504c2b1d
 
 
         TESTS::
