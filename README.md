<div align="center">
    <img src="https://github.com/user-attachments/assets/bbe49f32-5e62-49a7-bb41-b28f1864833d" alt="estimators-logo" width=100 height=100></img>
</div>

# CryptographicEstimators

[![Quality Gate Status](https://sonarcloud.io/api/project_badges/measure?project=Crypto-TII_CryptographicEstimators&metric=alert_status)](https://sonarcloud.io/summary/new_code?id=Crypto-TII_CryptographicEstimators)
[![Maintainability Rating](https://sonarcloud.io/api/project_badges/measure?project=Crypto-TII_CryptographicEstimators&metric=sqale_rating)](https://sonarcloud.io/summary/new_code?id=Crypto-TII_CryptographicEstimators)
[![Bugs](https://sonarcloud.io/api/project_badges/measure?project=Crypto-TII_CryptographicEstimators&metric=bugs)](https://sonarcloud.io/summary/new_code?id=Crypto-TII_CryptographicEstimators)
[![Code Smells](https://sonarcloud.io/api/project_badges/measure?project=Crypto-TII_CryptographicEstimators&metric=code_smells)](https://sonarcloud.io/summary/new_code?id=Crypto-TII_CryptographicEstimators)
[![Security Rating](https://sonarcloud.io/api/project_badges/measure?project=Crypto-TII_CryptographicEstimators&metric=security_rating)](https://sonarcloud.io/summary/new_code?id=Crypto-TII_CryptographicEstimators)
[![Coverage](https://sonarcloud.io/api/project_badges/measure?project=Crypto-TII_CryptographicEstimators&metric=coverage)](https://sonarcloud.io/summary/new_code?id=Crypto-TII_CryptographicEstimators)

## Introduction 🎉

This library provides bit complexity estimators for cryptographic problems, as
well as some cryptographic schemes. Currently, the implemented estimators are:

- ### Problem Estimators
  - Multivariate Quadratic
  - Binary Syndrome Decoding
  - Syndrome Decoding over Fq
  - Permuted Kernel
  - Permutation Equivalence
  - Linear Equivalence
  - MinRank
  - Regular Syndrome Decoding
<<<<<<< HEAD
  - Rank Syndrome Decoding

=======
>>>>>>> 78992cf1
- ### Scheme Estimators
  - [BIKE](https://bikesuite.org)
  - [MAYO](https://pqmayo.org)
  - [UOV](https://www.uovsig.org)

## Getting Started 🚀

This project is designed to be run through a terminal as a Python package. You
can also access the estimators through [this](https://estimators.crypto.tii.ae/)
user friendly and installation-free web application.

### Prerequisites ✔️

You need to have `python3`, `make` and `git` installed on your machine.

**Optional:** If you want to install the package in an isolated
[Python virtual environment](https://docs.python.org/3/library/venv.html), run
the next commands before the installation process:

```shell
python3 -m venv .venv
source .venv/bin/activate
```

### Installation 🛠

- Clone and `cd` into the project directory.

- Run `make install` to install the `cryptographic_estimators` library locally.

  _Note:_ If you encounter some permission error, please try creating a virtual
  environment with the steps mentioned in the
  Prerequisites section in this document, so you don't need
  to use `sudo` to interact with python/pip related commands.

### Running the project ✈️

Open the Python interpreter in a terminal and import the library as shown in the
following example:

```python
>>> from cryptographic_estimators.SDEstimator import SDEstimator
>>> SD = SDEstimator(n=15, k=10, w=5)
>>> SD.table()
```

## Documentation 📝

- A user guide can be found [here](./docs/github/user_guide.md).

- Reference documentation for the library estimators can be found online
  [here](https://crypto-tii.github.io/CryptographicEstimators/), or be generated
  locally with the command `make doc` or `make docker-doc` (see at
  `docs/build/html/index.html` after successful generation).

## Contributing 🤝

Thank you for considering contributing to our project. We thrive on community
involvement and warmly welcome your contributions.

### Where to begin 🌱

1. **Explore Open Issues**: If you're looking for a place to start, check out
   our [open issues](https://github.com/Crypto-TII/CryptographicEstimators/issues). There might be something that catches your
   interest!

2. **Read the Contribution Guide**: Before submitting a pull request, please
   take a moment to review our
   [Contribution Documentation](./docs/github/contributing.md). It contains
   important information about our development guidelines and process.

3. **Ask for Help**: Stuck on something? Don't hesitate to reach out! You can:

- Start a
  [new discussion](https://github.com/Crypto-TII/CryptographicEstimators/discussions)
- Open a
  [new issue](https://github.com/Crypto-TII/CryptographicEstimators/issues)
- [Contact us directly](https://github.com/Crypto-TII/CryptographicEstimators?tab=readme-ov-file#contact-%EF%B8%8F)

Every contribution, big or small, is valued and appreciated. Whether you're
fixing a typo, improving documentation, or adding a new feature, your efforts
help make this library better for everyone. We look forward to collaborating
with you!

## Contact 🖊️

If you need any help about contributing to this project feel free to contact us
at `cryptographic_estimators at tii.ae`<|MERGE_RESOLUTION|>--- conflicted
+++ resolved
@@ -25,11 +25,8 @@
   - Linear Equivalence
   - MinRank
   - Regular Syndrome Decoding
-<<<<<<< HEAD
   - Rank Syndrome Decoding
 
-=======
->>>>>>> 78992cf1
 - ### Scheme Estimators
   - [BIKE](https://bikesuite.org)
   - [MAYO](https://pqmayo.org)
