--- conflicted
+++ resolved
@@ -10,16 +10,6 @@
 ## Introduction 🎉
 
 This library provides bit security estimators and asymptotic complexity estimators for cryptographic problems. Some of the implemented estimators are:
-<<<<<<< HEAD
- - Multivariate Quadratic
- - Binary Syndrome Decoding
- - Syndrome Decoding over Fq
- - Permuted Kernel
- - Permutation Equivalence
- - Linear Equivalence
- - MinRank
- - UOV Signature Scheme
-=======
 
 - ### Problem Estimators  
   - Multivariate Quadratic
@@ -33,7 +23,6 @@
 
 - ### Scheme Estimators
   - UOV
->>>>>>> 6df83f7c
 
 You can also access the estimators through [this](https://estimators.crypto.tii.ae/) user friendly and installation-free web application.
 
